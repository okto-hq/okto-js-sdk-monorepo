{
  "name": "@okto_web3/react-native-sdk",
<<<<<<< HEAD
  "version": "0.4.1-dev.25",
=======
  "version": "0.4.1-dev.87",
>>>>>>> 2bd6da24
  "description": "React-Native for Okto SDK",
  "type": "module",
  "source": "./src/index.ts",
  "main": "./dist/commonjs/index.js",
  "module": "./dist/module/index.js",
  "types": "./dist/typescript/commonjs/index.d.ts",
  "scripts": {
    "dev": "tsc --watch",
    "build": "bob build",
    "clean": "rimraf dist && rimraf .turbo && rimraf tsconfig.tsbuildinfo && rimraf node_modules",
    "dev:index": "tsx src/index.ts",
    "lint": "eslint .",
    "ci": "pnpm build && pnpm check-format && pnpm check-exports && npm run lint",
    "check-format": "prettier --check .",
    "format": "prettier --write .",
    "check-types": "tsc --noEmit",
    "check-exports": "attw --pack . --ignore-rules=cjs-resolves-to-esm"
  },
  "exports": {
    ".": {
      "import": {
        "types": "./dist/typescript/module/index.d.ts",
        "default": "./dist/module/index.js"
      },
      "require": {
        "types": "./dist/typescript/commonjs/index.d.ts",
        "default": "./dist/commonjs/index.js"
      }
    }
  },
  "dependencies": {
    "@noble/ciphers": "^1.2.1",
    "@okto_web3/core-js-sdk": "workspace:*",
    "@types/react-native-get-random-values": "^1.8.2",
    "events": "^3.3.0",
    "react-native": "^0.78.1",
    "react-native-get-random-values": "^1.11.0",
    "react-native-mmkv": "^3.2.0",
    "react-native-webview": "^13.13.5",
    "uuid": "^11.0.4"
  },
  "devDependencies": {
    "@okto_web3/eslint-config": "workspace:*",
    "@okto_web3/prettier-config": "workspace:*",
    "@okto_web3/typescript-config": "workspace:*",
    "@types/react": "^18.2.0",
    "react": "^18.2.0",
    "react-native-builder-bob": "^0.35.3",
    "rimraf": "^6.0.1",
    "tsc-alias": "^1.8.10",
    "tsup": "^8.3.6",
    "typescript": "^5.7.2"
  },
  "peerDependencies": {
    "react": "^16.0.0 || ^17.0.0 || ^18.0.0 || ^19.0.0"
  },
  "keywords": [],
  "author": "Sparsh Agarwal <sparsh.a@coindcx.com>",
  "files": [
    "src",
    "dist",
    "!**/__tests__",
    "!**/__fixtures__",
    "!**/__mocks__"
  ],
  "react-native-builder-bob": {
    "source": "src",
    "output": "dist",
    "targets": [
      [
        "commonjs",
        {
          "esm": true
        }
      ],
      [
        "module",
        {
          "esm": true
        }
      ],
      [
        "typescript",
        {
          "esm": true
        }
      ]
    ]
  },
  "eslintIgnore": [
    "node_modules/",
    "dist/"
  ]
}<|MERGE_RESOLUTION|>--- conflicted
+++ resolved
@@ -1,10 +1,6 @@
 {
   "name": "@okto_web3/react-native-sdk",
-<<<<<<< HEAD
-  "version": "0.4.1-dev.25",
-=======
   "version": "0.4.1-dev.87",
->>>>>>> 2bd6da24
   "description": "React-Native for Okto SDK",
   "type": "module",
   "source": "./src/index.ts",
