--- conflicted
+++ resolved
@@ -1,6 +1,6 @@
 {
   "name": "@okto_web3/react-native-sdk",
-  "version": "0.4.1-dev.87",
+  "version": "0.5.0",
   "description": "React-Native for Okto SDK",
   "type": "module",
   "source": "./src/index.ts",
@@ -39,13 +39,6 @@
     "@react-navigation/stack": "^7.2.10",
     "@types/react-native": "^0.73.0",
     "@types/react-native-get-random-values": "^1.8.2",
-<<<<<<< HEAD
-    "events": "^3.3.0",
-    "react-native": "^0.78.1",
-    "react-native-get-random-values": "^1.11.0",
-    "react-native-mmkv": "^3.2.0",
-    "react-native-webview": "^13.13.5",
-=======
     "@types/react-navigation": "^3.4.0",
     "@types/uuid": "^10.0.0",
     "expo-clipboard": "^7.0.1",
@@ -55,7 +48,6 @@
     "react-native-mmkv": "^3.2.0",
     "react-native-safe-area-context": "^5.3.0",
     "react-native-webview": "^13.6.4",
->>>>>>> f34a93c7
     "uuid": "^11.0.4"
   },
   "devDependencies": {
