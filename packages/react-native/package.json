{
  "name": "@okto_web3/react-native-sdk",
<<<<<<< HEAD
  "version": "0.4.1-dev.157",
=======
  "version": "0.5.0",
>>>>>>> 3743462f
  "description": "React-Native for Okto SDK",
  "type": "module",
  "source": "./src/index.ts",
  "main": "./dist/commonjs/index.js",
  "module": "./dist/module/index.js",
  "types": "./dist/typescript/commonjs/index.d.ts",
  "scripts": {
    "dev": "tsc --watch",
    "build": "bob build",
    "clean": "rimraf dist && rimraf .turbo && rimraf tsconfig.tsbuildinfo && rimraf node_modules",
    "dev:index": "tsx src/index.ts",
    "lint": "eslint .",
    "ci": "pnpm build && pnpm check-format && pnpm check-exports && npm run lint",
    "check-format": "prettier --check .",
    "format": "prettier --write .",
    "check-types": "tsc --noEmit",
    "check-exports": "attw --pack . --ignore-rules=cjs-resolves-to-esm"
  },
  "exports": {
    ".": {
      "import": {
        "types": "./dist/typescript/module/index.d.ts",
        "default": "./dist/module/index.js"
      },
      "require": {
        "types": "./dist/typescript/commonjs/index.d.ts",
        "default": "./dist/commonjs/index.js"
      }
    }
  },
  "dependencies": {
    "@noble/ciphers": "^1.2.1",
    "@okto_web3/core-js-sdk": "workspace:*",
    "@react-navigation/native": "^7.1.6",
    "@react-navigation/native-stack": "^7.3.10",
    "@react-navigation/stack": "^7.2.10",
    "@types/react-native": "^0.73.0",
    "@types/react-native-get-random-values": "^1.8.2",
    "@types/react-navigation": "^3.4.0",
    "@types/uuid": "^10.0.0",
    "expo-clipboard": "^7.0.1",
    "expo-web-browser": "^14.0.2",
    "react-native": "^0.79.0",
    "react-native-get-random-values": "^1.11.0",
    "react-native-mmkv": "^3.2.0",
    "react-native-safe-area-context": "^5.3.0",
    "react-native-webview": "^13.6.4",
    "uuid": "^11.0.4"
  },
  "devDependencies": {
    "@okto_web3/eslint-config": "workspace:*",
    "@okto_web3/prettier-config": "workspace:*",
    "@okto_web3/typescript-config": "workspace:*",
    "@types/react": "^18.2.0",
    "react": "^18.2.0",
    "react-native-builder-bob": "^0.35.3",
    "rimraf": "^6.0.1",
    "tsc-alias": "^1.8.10",
    "tsup": "^8.3.6",
    "typescript": "^5.7.2"
  },
  "peerDependencies": {
    "react": "^16.0.0 || ^17.0.0 || ^18.0.0 || ^19.0.0"
  },
  "keywords": [],
  "author": "Sparsh Agarwal <sparsh.a@coindcx.com>",
  "files": [
    "src",
    "dist",
    "!**/__tests__",
    "!**/__fixtures__",
    "!**/__mocks__"
  ],
  "react-native-builder-bob": {
    "source": "src",
    "output": "dist",
    "targets": [
      [
        "commonjs",
        {
          "esm": true
        }
      ],
      [
        "module",
        {
          "esm": true
        }
      ],
      [
        "typescript",
        {
          "esm": true
        }
      ]
    ]
  },
  "eslintIgnore": [
    "node_modules/",
    "dist/"
  ]
}<|MERGE_RESOLUTION|>--- conflicted
+++ resolved
@@ -1,10 +1,6 @@
 {
   "name": "@okto_web3/react-native-sdk",
-<<<<<<< HEAD
-  "version": "0.4.1-dev.157",
-=======
   "version": "0.5.0",
->>>>>>> 3743462f
   "description": "React-Native for Okto SDK",
   "type": "module",
   "source": "./src/index.ts",
