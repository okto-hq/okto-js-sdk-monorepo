import type { OktoClient } from '@okto_web3/core-js-sdk';
import type { SessionConfig } from '@okto_web3/core-js-sdk/core';
import { Platform } from 'react-native';
import {
  createExpoBrowserHandler,
  type AuthPromiseResolver,
} from '../../utils/authBrowserUtils.js';
import { setStorage } from '../../utils/storageUtils.js';
import * as Clipboard from 'expo-clipboard';
<<<<<<< HEAD
import type { WebViewBridge } from './webViewBridge.js';
import type { UIConfig, WebViewRequest, WebViewResponse } from './types.js';
=======
import * as AppleAuthentication from 'expo-apple-authentication';
import type { AuthData } from '@okto_web3/core-js-sdk/types';
>>>>>>> 519c06a9

/**
 * AuthWebViewRequestHandler - Handles authentication requests from WebView
 *
 * This class processes authentication-related requests coming from the WebView,
 * such as OTP generation, verification, and other authentication flows using
 * the Okto SDK.
 */
export class AuthWebViewRequestHandler {
  private bridge: WebViewBridge;
  private navigationCallback: () => void;
  private oktoClient: OktoClient;
  private authPromiseResolverRef: { current: AuthPromiseResolver } = {
    current: null,
  };
  private redirectUrl: string;
  private uiConfig?: UIConfig;

  constructor(
    bridge: WebViewBridge,
    navigationCallback: () => void,
    oktoClient: OktoClient,
    redirectUrl: string,
    uiConfig?: UIConfig,
  ) {
    if (!redirectUrl) {
      throw new Error('redirectUrl is required for AuthWebViewRequestHandler');
    }

    this.bridge = bridge;
    this.navigationCallback = navigationCallback;
    this.oktoClient = oktoClient;
    this.redirectUrl = redirectUrl;
    this.uiConfig = uiConfig;
    this.initialize();
  }

  private initialize(): void {
    this.bridge.setRequestHandler(this.handleRequest);
    this.bridge.setInfoHandler(this.handleInfo);
  }

  /**
   * Main request handler - processes all requests from WebView
   *
   * Routes requests to specific handlers based on the method
   * @param request Request data from WebView
   */
  private handleRequest = async (request: WebViewRequest) => {
    try {
      console.log('Received request from WebView:', request);
      // Route request based on method
      switch (request.method) {
        case 'okto_sdk_login':
          await this.handleLoginRequest(request);
          break;
        default:
          throw new Error(`Unknown method: ${request.method}`);
      }
    } catch (error) {
      // Handle and report any errors back to WebView
      console.error('Error handling request:', error);
      this.bridge.sendResponse({
        id: request.id,
        method: request.method,
        data: {
          ...request.data,
        },
        error: error instanceof Error ? error.message : 'Unknown error',
      });
    }
  };

  /**
   * Handle login-specific requests
   *
   * Further routes login requests based on the type field and provider
   * @param request Login request data from WebView
   */
  private handleLoginRequest = async (request: WebViewRequest) => {
    const { type } = request.data;

    // Route to specific handler based on login request type
    switch (type) {
      case 'ui_config':
        await this.handleUIConfigRequest(request);
        break;
      case 'request_otp':
        await this.handleRequestOTP(request);
        break;
      case 'verify_otp':
        await this.handleVerifyOTP(request);
        break;
      case 'resend_otp':
        await this.handleResendOTP(request);
        break;
      case 'paste_otp':
        await this.handlePasteOTP(request);
        break;
      case 'close_webview':
        await this.handleCloseWebView(request);
        break;
      default:
        await this.handleSocialLogin(request);
        break;
    }
  };

  /**
   * Handle social login requests
   *
   * Routes social login requests to appropriate providers
   * @param request Social login request data
   */
  private handleSocialLogin = async (request: WebViewRequest) => {
    const { provider } = request.data;

    switch (provider) {
      case 'google':
        await this.handleGoogleLogin(request);
        break;
      case 'apple':
        await this.handleAppleLogin(request);
        break;
      default:
        throw new Error(`Unsupported social provider: ${provider}`);
    }
  };

  //  Google login handler that uses the redirectUrl
  private handleGoogleLogin = async (request: WebViewRequest) => {
    const { provider } = request.data;
    if (provider !== 'google') {
      throw new Error('Invalid provider for Google login');
    }
    await this.oktoClient.loginUsingSocial(
      provider,
      {
        client_url: this.redirectUrl,
        platform: Platform.OS,
      },
      createExpoBrowserHandler(this.redirectUrl, this.authPromiseResolverRef),
      (session: SessionConfig) => {
        console.log('Google login successful, session established:', session);
        setStorage('okto_session', JSON.stringify(session));
      },
    );
    console.log('Google login successful, closing WebView');
    setTimeout(() => {
      this.navigationCallback();
    }, 1000);
  };

  /**
   * Handle Apple authentication
   *
   * Uses Apple Authentication to get ID token and then uses Okto's loginUsingOAuth
   * @param request Apple login request data
   */
  private handleAppleLogin = async (request: WebViewRequest) => {
    const { provider } = request.data;

    if (provider !== 'apple') {
      throw new Error('Invalid provider for Apple login');
    }

    try {
      const isAvailable = await AppleAuthentication.isAvailableAsync();
      if (!isAvailable) {
        throw new Error('Apple Authentication is not available on this device');
      }

      const appleAuthResult = await AppleAuthentication.signInAsync({
        requestedScopes: [
          AppleAuthentication.AppleAuthenticationScope.FULL_NAME,
          AppleAuthentication.AppleAuthenticationScope.EMAIL,
        ],
      });

      console.log('Apple Authentication successful:', appleAuthResult);

      const idToken = appleAuthResult.identityToken;
      if (!idToken) {
        throw new Error('No identity token received from Apple');
      }

      const authData: AuthData = {
        provider: 'apple',
        idToken: idToken,
      };

      const result = await this.oktoClient.loginUsingOAuth(
        authData,
        (session: SessionConfig) => {
          setStorage('okto_session', JSON.stringify(session));
        },
      );
      console.log('Apple OAuth login result:', result);

      const response: WebViewResponse = {
        id: request.id,
        method: request.method,
        data: {
          provider,
          message: 'Apple authentication successful',
          result: 'auth-success',
        },
      };
      this.bridge.sendResponse(response);

      setTimeout(() => {
        this.navigationCallback();
      }, 1000);
    } catch (error) {
      console.error('Error during Apple authentication:', error);
      this.bridge.sendResponse({
        id: request.id,
        method: request.method,
        data: {
          provider,
          result: 'auth-failed',
        },
        error:
          error instanceof Error
            ? error.message
            : 'Failed to authenticate with Apple',
      });
    }
  };

  /**
   * Handle UI configuration requests from WebView
   *
   * Sends the stored UI configuration to the WebView for rendering
   * @param request UI configuration request data
   */
  private handleUIConfigRequest = async (request: WebViewRequest) => {
    try {
      // Create default config if none provided
      const defaultConfig: UIConfig = {
        version: '1.0.0',
        appearance: {
          themeName: 'light',
          theme: {
            '--okto-body-background': '#ffffff',
            '--okto-body-color-tertiary': '#adb5bd',
            '--okto-accent-color': '#5166ee',
            '--okto-button-font-weight': '500',
            '--okto-border-color': 'rgba(22, 22, 22, 0.12)',
            '--okto-stroke-divider': 'rgba(22, 22, 22, 0.06)',
            '--okto-font-family':
              "'Inter', sans-serif, 'Segoe UI', Roboto, Helvetica, Arial, sans-serif",
            '--okto-rounded-sm': '0.25rem',
            '--okto-rounded-md': '0.5rem',
            '--okto-rounded-lg': '0.75rem',
            '--okto-rounded-xl': '1rem',
            '--okto-rounded-full': '9999px',
            '--okto-success-color': '#28a745',
            '--okto-warning-color': '#ffc107',
            '--okto-error-color': '#f75757',
            '--okto-text-primary': '#161616',
            '--okto-text-secondary': '#707070',
            '--okto-background-surface': '#f8f8f8',
          },
        },
        vendor: {
          name: 'Okto wallet',
          logo: '/okto.svg',
        },
        loginOptions: {
          socialLogins: [
            { type: 'google', position: 1 },
            { type: 'steam', position: 2 },
            { type: 'twitter', position: 3 },
          ],
          otpLoginOptions: [
            { type: 'email', position: 1 },
            { type: 'whatsapp', position: 2 },
          ],
          externalWallets: [
            {
              type: 'metamask',
              position: 1,
              metadata: {
                iconUrl:
                  'https://coindcx.s3.amazonaws.com/static/images/metamask.png',
                isInstalled: true,
              },
            },
            {
              type: 'walletconnect',
              position: 2,
              metadata: {
                iconUrl:
                  'https://coindcx.s3.amazonaws.com/static/images/metamask.png',
                isInstalled: false,
              },
            },
          ],
        },
      };
      // Use provided config or default
      const configToSend = this.uiConfig || defaultConfig;

      // Prepare response with UI configuration
      const response: WebViewResponse = {
        id: request.id,
        method: request.method,
        data: {
          type: 'ui_config',
          config: configToSend,
        },
      };
      console.log(
        'Sending UI config response:',
        JSON.stringify(response, null, 2),
      );
      this.bridge.sendResponse(response);
    } catch (error) {
      console.error('Error sending UI config:', error);
      this.bridge.sendResponse({
        id: request.id,
        method: request.method,
        data: {
          type: 'ui_config',
        },
        error:
          error instanceof Error ? error.message : 'Failed to send UI config',
      });
    }
  };

  /**
   * Handle request to generate a new OTP for authentication
   *
   * Uses Okto SDK to send an OTP via supported channels
   * @param request OTP request data containing contact information
   */
  private handleRequestOTP = async (request: WebViewRequest) => {
    const { provider } = request.data;

    try {
      let contactInfo;
      let contactType;

      if (provider === 'whatsapp') {
        const whatsappNumber = request.data.whatsapp_number;
        if (!whatsappNumber) {
          throw new Error('WhatsApp number is required');
        }
        contactInfo = whatsappNumber;
        contactType = 'whatsapp';
      } else if (provider === 'email') {
        const email = request.data.email;
        if (!email) {
          throw new Error('Email address is required');
        }
        contactInfo = email;
        contactType = 'email';
      } else {
        throw new Error(`Unsupported provider for OTP: ${provider}`);
      }

      // Call Okto SDK to send OTP
      const otpResponse = await this.oktoClient.sendOTP(
        contactInfo,
        contactType as 'email' | 'whatsapp',
      );

      // Prepare success response with token
      const response: WebViewResponse = {
        id: request.id,
        method: request.method,
        data: {
          provider,
          ...(provider === 'whatsapp' ? { whatsapp_number: contactInfo } : {}),
          ...(provider === 'email' ? { email: contactInfo } : {}),
          token: otpResponse.token,
        },
      };

      console.log(`Sending ${provider} OTP request response:`, response);
      this.bridge.sendResponse(response);
    } catch (error) {
      // Handle and report errors back to WebView
      console.error(`Error requesting OTP for ${provider}:`, error);
      this.bridge.sendResponse({
        id: request.id,
        method: request.method,
        data: request.data,
        error: error instanceof Error ? error.message : 'Failed to request OTP',
      });
    }
  };

  /**
   * Handle verification of OTP entered by user
   *
   * Validates OTP via Okto SDK and establishes session on success
   * @param request OTP verification data containing code and token
   */
  private handleVerifyOTP = async (request: WebViewRequest) => {
    const { provider, otp, token } = request.data;

    try {
      if (!token) {
        throw new Error('Token is required');
      }

      if (!otp) {
        throw new Error('OTP is required');
      }

      let result;
      let contactInfo;

      if (provider === 'whatsapp') {
        const whatsappNumber = request.data.whatsapp_number;
        if (!whatsappNumber) {
          throw new Error('WhatsApp number is required');
        }
        contactInfo = whatsappNumber;

        // Verify OTP via Okto SDK for WhatsApp
        result = await this.oktoClient.loginUsingWhatsApp(
          contactInfo,
          otp,
          token,
          (session: SessionConfig) => {
            console.log(
              'WhatsApp login successful, session established:',
              session,
            );
            setStorage('okto_session', JSON.stringify(session));
          },
        );
      } else if (provider === 'email') {
        const email = request.data.email;
        if (!email) {
          throw new Error('Email address is required');
        }
        contactInfo = email;

        // Verify OTP via Okto SDK for Email
        result = await this.oktoClient.loginUsingEmail(
          contactInfo,
          otp,
          token,
          (session: SessionConfig) => {
            console.log(
              'Email login successful, session established:',
              session,
            );
            setStorage('okto_session', JSON.stringify(session));
          },
        );
      } else {
        throw new Error(
          `Unsupported provider for OTP verification: ${provider}`,
        );
      }

      // Prepare response with authentication result
      const response: WebViewResponse = {
        id: request.id,
        method: request.method,
        data: {
          provider,
          ...(provider === 'whatsapp' ? { whatsapp_number: contactInfo } : {}),
          ...(provider === 'email' ? { email: contactInfo } : {}),
          otp,
          token: result ? 'auth-success' : 'auth-failed',
          message: result
            ? 'Authentication successful'
            : 'Authentication failed',
        },
      };

      console.log(`Sending ${provider} OTP verification response:`, response);
      this.bridge.sendResponse(response);

      // Close WebView after successful authentication
      if (result) {
        setTimeout(() => {
          this.navigationCallback();
        }, 1000); // Short delay to allow WebView to process response
      }
    } catch (error) {
      // Handle and report verification errors
      console.error(`Error verifying OTP for ${provider}:`, error);
      this.bridge.sendResponse({
        id: request.id,
        method: request.method,
        data: request.data,
        error: error instanceof Error ? error.message : 'Failed to verify OTP',
      });
    }
  };

  /**
   * Handle request to resend OTP
   *
   * Uses Okto SDK to resend an OTP via supported channels
   * @param request Resend request data containing contact information and token
   */
  private handleResendOTP = async (request: WebViewRequest) => {
    const { provider, token } = request.data;

    if (!token) {
      throw new Error('Token is required');
    }

    try {
      let contactInfo;
      let contactType;

      if (provider === 'whatsapp') {
        const whatsappNumber = request.data.whatsapp_number;
        if (!whatsappNumber) {
          throw new Error('WhatsApp number is required');
        }
        contactInfo = whatsappNumber;
        contactType = 'whatsapp';
      } else if (provider === 'email') {
        const email = request.data.email;
        if (!email) {
          throw new Error('Email address is required');
        }
        contactInfo = email;
        contactType = 'email';
      } else {
        throw new Error(`Unsupported provider for resending OTP: ${provider}`);
      }

      // Call Okto SDK to resend OTP
      const resendResponse = await this.oktoClient.resendOTP(
        contactInfo,
        token,
        contactType as 'email' | 'whatsapp',
      );

      // Prepare success response with new token
      const response: WebViewResponse = {
        id: request.id,
        method: request.method,
        data: {
          provider,
          ...(provider === 'whatsapp' ? { whatsapp_number: contactInfo } : {}),
          ...(provider === 'email' ? { email: contactInfo } : {}),
          token: resendResponse.token,
          message: `OTP resent successfully via ${provider}`,
        },
      };

      console.log(`Sending ${provider} OTP resend response:`, response);
      this.bridge.sendResponse(response);
    } catch (error) {
      // Handle and report resend errors
      console.error(`Error resending OTP for ${provider}:`, error);
      this.bridge.sendResponse({
        id: request.id,
        method: request.method,
        data: request.data,
        error: error instanceof Error ? error.message : 'Failed to resend OTP',
      });
    }
  };

  private handlePasteOTP = async (request: WebViewRequest) => {
    const { provider } = request.data;

    try {
      const otpFromClipboard = await this.getOTPFromClipboard();
      console.log(
        `Pasting OTP from clipboard for ${provider}:`,
        otpFromClipboard,
      );

      if (!otpFromClipboard) {
        throw new Error('No valid OTP found in clipboard');
      }

      // Send the OTP back to WebView
      const response: WebViewResponse = {
        id: request.id,
        method: request.method,
        data: {
          provider,
          type: 'paste_otp',
          message: otpFromClipboard,
        },
      };

      console.log(`Sending OTP from clipboard for ${provider}:`, response);
      this.bridge.sendResponse(response);
    } catch (error) {
      console.error(`Error pasting OTP for ${provider}:`, error);
      this.bridge.sendResponse({
        id: request.id,
        method: request.method,
        data: {
          provider,
          type: 'paste_otp',
        },
        error: error instanceof Error ? error.message : 'Failed to paste OTP',
      });
    }
  };

  //TODO: check this implementation once
  private async getOTPFromClipboard(): Promise<string | null> {
    try {
      const content = await Clipboard.getStringAsync();
      console.log('Clipboard content:', content);
      const otpMatch = content.match(/\b\d{4,6}\b/);
      return otpMatch ? otpMatch[0] : null;
    } catch (error) {
      console.error('Failed to read clipboard:', error);
      return null;
    }
  }

  /**
   * Handle request to close the WebView
   *
   * Used when web content needs to programmatically close the WebView
   * @param request Close request data
   */
  private handleCloseWebView = async (request: WebViewRequest) => {
    try {
      // Prepare response acknowledging close request
      const response: WebViewResponse = {
        id: request.id,
        method: request.method,
        data: {
          type: 'close_webview',
          message: 'WebView closed successfully',
        },
      };

      console.log('Processing WebView close request:', response);
      this.bridge.sendResponse(response);

      // Close WebView after sending confirmation
      setTimeout(() => {
        this.navigationCallback();
      }, 300);
    } catch (error) {
      // Handle and report close errors
      console.error('Error closing WebView:', error);
      this.bridge.sendResponse({
        id: request.id,
        method: request.method,
        data: {
          type: 'close_webview',
        },
        error:
          error instanceof Error ? error.message : 'Failed to close WebView',
      });
    }
  };

  private handleInfo = (info: WebViewRequest) => {
    console.log('Received info from WebView:', info);
  };
}<|MERGE_RESOLUTION|>--- conflicted
+++ resolved
@@ -7,13 +7,10 @@
 } from '../../utils/authBrowserUtils.js';
 import { setStorage } from '../../utils/storageUtils.js';
 import * as Clipboard from 'expo-clipboard';
-<<<<<<< HEAD
 import type { WebViewBridge } from './webViewBridge.js';
 import type { UIConfig, WebViewRequest, WebViewResponse } from './types.js';
-=======
 import * as AppleAuthentication from 'expo-apple-authentication';
 import type { AuthData } from '@okto_web3/core-js-sdk/types';
->>>>>>> 519c06a9
 
 /**
  * AuthWebViewRequestHandler - Handles authentication requests from WebView
@@ -64,7 +61,6 @@
    */
   private handleRequest = async (request: WebViewRequest) => {
     try {
-      console.log('Received request from WebView:', request);
       // Route request based on method
       switch (request.method) {
         case 'okto_sdk_login':
