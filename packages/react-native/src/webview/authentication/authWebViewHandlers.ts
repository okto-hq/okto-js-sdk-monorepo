// WebViewRequestHandler.ts
<<<<<<< HEAD
import { WebViewBridge } from '../webViewBridge.js';
import type { UIConfig, WebViewRequest, WebViewResponse } from '../types.js';
=======
import { WebViewBridge } from './webViewBridge.js';
import type { WebViewRequest, WebViewResponse } from './types.js';
>>>>>>> 61823072
import type { OktoClient } from '@okto_web3/core-js-sdk';
import type { SessionConfig } from '@okto_web3/core-js-sdk/core';
import { Platform } from 'react-native';
import {
  createExpoBrowserHandler,
  type AuthPromiseResolver,
} from '../../utils/authBrowserUtils.js';
import { setStorage } from '../../utils/storageUtils.js';
import * as Clipboard from 'expo-clipboard';

/**
 * AuthWebViewRequestHandler - Handles authentication requests from WebView
 *
 * This class processes authentication-related requests coming from the WebView,
 * such as OTP generation, verification, and other authentication flows using
 * the Okto SDK.
 */
export class AuthWebViewRequestHandler {
  private bridge: WebViewBridge;
  private navigationCallback: () => void;
  private oktoClient: OktoClient;
  private authPromiseResolverRef: { current: AuthPromiseResolver } = {
    current: null,
  };
  private redirectUrl: string;
  private uiConfig?: UIConfig;

  constructor(
    bridge: WebViewBridge,
    navigationCallback: () => void,
    oktoClient: OktoClient,
    redirectUrl: string,
    uiConfig?: UIConfig,
  ) {
    if (!redirectUrl) {
      throw new Error('redirectUrl is required for AuthWebViewRequestHandler');
    }

    this.bridge = bridge;
    this.navigationCallback = navigationCallback;
    this.oktoClient = oktoClient;
    this.redirectUrl = redirectUrl;
    this.uiConfig = uiConfig;
    this.initialize();
  }

  private initialize(): void {
    this.bridge.setRequestHandler(this.handleRequest);
    this.bridge.setInfoHandler(this.handleInfo);
  }

  /**
   * Main request handler - processes all requests from WebView
   *
   * Routes requests to specific handlers based on the method
   * @param request Request data from WebView
   */
  private handleRequest = async (request: WebViewRequest) => {
    try {
      console.log('Received request from WebView:', request);
      // Route request based on method
      switch (request.method) {
        case 'okto_sdk_login':
          await this.handleLoginRequest(request);
          break;
        default:
          throw new Error(`Unknown method: ${request.method}`);
      }
    } catch (error) {
      // Handle and report any errors back to WebView
      console.error('Error handling request:', error);
      this.bridge.sendResponse({
        id: request.id,
        method: request.method,
        data: {
          ...request.data,
        },
        error: error instanceof Error ? error.message : 'Unknown error',
      });
    }
  };

  /**
   * Handle login-specific requests
   *
   * Further routes login requests based on the type field and provider
   * @param request Login request data from WebView
   */
  private handleLoginRequest = async (request: WebViewRequest) => {
    const { type } = request.data;

    // Route to specific handler based on login request type
    switch (type) {
      case 'ui_config':
        await this.handleUIConfigRequest(request);
        break;
      case 'request_otp':
        await this.handleRequestOTP(request);
        break;
      case 'verify_otp':
        await this.handleVerifyOTP(request);
        break;
      case 'resend_otp':
        await this.handleResendOTP(request);
        break;
      case 'paste_otp':
        await this.handlePasteOTP(request);
        break;
      case 'close_webview':
        await this.handleCloseWebView(request);
        break;
      default:
        await this.handleGoogleLogin(request);
        break;
    }
  };

  //  Google login handler that uses the redirectUrl
  private handleGoogleLogin = async (request: WebViewRequest) => {
    const { provider } = request.data;

    if (provider === 'google') {
      await this.oktoClient.loginUsingSocial(
        provider,
        {
          client_url: this.redirectUrl,
          platform: Platform.OS,
        },
        createExpoBrowserHandler(this.redirectUrl, this.authPromiseResolverRef),
        (session: SessionConfig) => {
          console.log('Google login successful, session established:', session);
          setStorage('okto_session', JSON.stringify(session));
        },
      );
      console.log('Google login successful, closing WebView');
      setTimeout(() => {
        this.navigationCallback();
      }, 1000);
    }
  };

  /**
   * Handle UI configuration requests from WebView
   *
   * Sends the stored UI configuration to the WebView for rendering
   * @param request UI configuration request data
   */
  private handleUIConfigRequest = async (request: WebViewRequest) => {
    try {
      // Create default config if none provided
      const defaultConfig: UIConfig = {
        version: '1.0.0',
        appearance: {
          themeName: 'light',
          theme: {
            '--okto-body-background': '#ffffff',
            '--okto-body-color-tertiary': '#adb5bd',
            '--okto-accent-color': '#5166ee',
            '--okto-button-font-weight': '500',
            '--okto-border-color': 'rgba(22, 22, 22, 0.12)',
            '--okto-stroke-divider': 'rgba(22, 22, 22, 0.06)',
            '--okto-font-family':
              "'Inter', sans-serif, 'Segoe UI', Roboto, Helvetica, Arial, sans-serif",
            '--okto-rounded-sm': '0.25rem',
            '--okto-rounded-md': '0.5rem',
            '--okto-rounded-lg': '0.75rem',
            '--okto-rounded-xl': '1rem',
            '--okto-rounded-full': '9999px',
            '--okto-success-color': '#28a745',
            '--okto-warning-color': '#ffc107',
            '--okto-error-color': '#f75757',
            '--okto-text-primary': '#161616',
            '--okto-text-secondary': '#707070',
            '--okto-background-surface': '#f8f8f8',
          },
        },
        vendor: {
          name: 'Okto wallet',
          logo: '/okto.svg',
        },
        loginOptions: {
          socialLogins: [
            { type: 'google', position: 1 },
            { type: 'steam', position: 2 },
            { type: 'twitter', position: 3 },
          ],
          otpLoginOptions: [
            { type: 'email', position: 1 },
            { type: 'whatsapp', position: 2 },
          ],
          externalWallets: [
            {
              type: 'metamask',
              position: 1,
              metadata: {
                iconUrl:
                  'https://coindcx.s3.amazonaws.com/static/images/metamask.png',
                isInstalled: true,
              },
            },
            {
              type: 'walletconnect',
              position: 2,
              metadata: {
                iconUrl:
                  'https://coindcx.s3.amazonaws.com/static/images/metamask.png',
                isInstalled: false,
              },
            },
          ],
        },
      };
      // Use provided config or default
      const configToSend = this.uiConfig || defaultConfig;

      // Prepare response with UI configuration
      const response: WebViewResponse = {
        id: request.id,
        method: request.method,
        data: {
          type: 'ui_config',
          config: configToSend,
        },
      };
      console.log(
        'Sending UI config response:',
        JSON.stringify(response, null, 2),
      );
      this.bridge.sendResponse(response);
    } catch (error) {
      console.error('Error sending UI config:', error);
      this.bridge.sendResponse({
        id: request.id,
        method: request.method,
        data: {
          type: 'ui_config',
        },
        error:
          error instanceof Error ? error.message : 'Failed to send UI config',
      });
    }
  };

  /**
   * Handle request to generate a new OTP for authentication
   *
   * Uses Okto SDK to send an OTP via supported channels
   * @param request OTP request data containing contact information
   */
  private handleRequestOTP = async (request: WebViewRequest) => {
    const { provider } = request.data;

    try {
      let contactInfo;
      let contactType;

      if (provider === 'whatsapp') {
        const whatsappNumber = request.data.whatsapp_number;
        if (!whatsappNumber) {
          throw new Error('WhatsApp number is required');
        }
        contactInfo = whatsappNumber;
        contactType = 'whatsapp';
      } else if (provider === 'email') {
        const email = request.data.email;
        if (!email) {
          throw new Error('Email address is required');
        }
        contactInfo = email;
        contactType = 'email';
      } else {
        throw new Error(`Unsupported provider for OTP: ${provider}`);
      }

      // Call Okto SDK to send OTP
      const otpResponse = await this.oktoClient.sendOTP(
        contactInfo,
        contactType as 'email' | 'whatsapp',
      );

      // Prepare success response with token
      const response: WebViewResponse = {
        id: request.id,
        method: request.method,
        data: {
          provider,
          ...(provider === 'whatsapp' ? { whatsapp_number: contactInfo } : {}),
          ...(provider === 'email' ? { email: contactInfo } : {}),
          token: otpResponse.token,
        },
      };

      console.log(`Sending ${provider} OTP request response:`, response);
      this.bridge.sendResponse(response);
    } catch (error) {
      // Handle and report errors back to WebView
      console.error(`Error requesting OTP for ${provider}:`, error);
      this.bridge.sendResponse({
        id: request.id,
        method: request.method,
        data: request.data,
        error: error instanceof Error ? error.message : 'Failed to request OTP',
      });
    }
  };

  /**
   * Handle verification of OTP entered by user
   *
   * Validates OTP via Okto SDK and establishes session on success
   * @param request OTP verification data containing code and token
   */
  private handleVerifyOTP = async (request: WebViewRequest) => {
    const { provider, otp, token } = request.data;

    try {
      if (!token) {
        throw new Error('Token is required');
      }

      if (!otp) {
        throw new Error('OTP is required');
      }

      let result;
      let contactInfo;

      if (provider === 'whatsapp') {
        const whatsappNumber = request.data.whatsapp_number;
        if (!whatsappNumber) {
          throw new Error('WhatsApp number is required');
        }
        contactInfo = whatsappNumber;

        // Verify OTP via Okto SDK for WhatsApp
        result = await this.oktoClient.loginUsingWhatsApp(
          contactInfo,
          otp,
          token,
          (session: SessionConfig) => {
            console.log(
              'WhatsApp login successful, session established:',
              session,
            );
            setStorage('okto_session', JSON.stringify(session));
          },
        );
      } else if (provider === 'email') {
        const email = request.data.email;
        if (!email) {
          throw new Error('Email address is required');
        }
        contactInfo = email;

        // Verify OTP via Okto SDK for Email
        result = await this.oktoClient.loginUsingEmail(
          contactInfo,
          otp,
          token,
          (session: SessionConfig) => {
            console.log(
              'Email login successful, session established:',
              session,
            );
            setStorage('okto_session', JSON.stringify(session));
          },
        );
      } else {
        throw new Error(
          `Unsupported provider for OTP verification: ${provider}`,
        );
      }

      // Prepare response with authentication result
      const response: WebViewResponse = {
        id: request.id,
        method: request.method,
        data: {
          provider,
          ...(provider === 'whatsapp' ? { whatsapp_number: contactInfo } : {}),
          ...(provider === 'email' ? { email: contactInfo } : {}),
          otp,
          token: result ? 'auth-success' : 'auth-failed',
          message: result
            ? 'Authentication successful'
            : 'Authentication failed',
        },
      };

      console.log(`Sending ${provider} OTP verification response:`, response);
      this.bridge.sendResponse(response);

      // Close WebView after successful authentication
      if (result) {
        setTimeout(() => {
          this.navigationCallback();
        }, 1000); // Short delay to allow WebView to process response
      }
    } catch (error) {
      // Handle and report verification errors
      console.error(`Error verifying OTP for ${provider}:`, error);
      this.bridge.sendResponse({
        id: request.id,
        method: request.method,
        data: request.data,
        error: error instanceof Error ? error.message : 'Failed to verify OTP',
      });
    }
  };

  /**
   * Handle request to resend OTP
   *
   * Uses Okto SDK to resend an OTP via supported channels
   * @param request Resend request data containing contact information and token
   */
  private handleResendOTP = async (request: WebViewRequest) => {
    const { provider, token } = request.data;

    if (!token) {
      throw new Error('Token is required');
    }

    try {
      let contactInfo;
      let contactType;

      if (provider === 'whatsapp') {
        const whatsappNumber = request.data.whatsapp_number;
        if (!whatsappNumber) {
          throw new Error('WhatsApp number is required');
        }
        contactInfo = whatsappNumber;
        contactType = 'whatsapp';
      } else if (provider === 'email') {
        const email = request.data.email;
        if (!email) {
          throw new Error('Email address is required');
        }
        contactInfo = email;
        contactType = 'email';
      } else {
        throw new Error(`Unsupported provider for resending OTP: ${provider}`);
      }

      // Call Okto SDK to resend OTP
      const resendResponse = await this.oktoClient.resendOTP(
        contactInfo,
        token,
        contactType as 'email' | 'whatsapp',
      );

      // Prepare success response with new token
      const response: WebViewResponse = {
        id: request.id,
        method: request.method,
        data: {
          provider,
          ...(provider === 'whatsapp' ? { whatsapp_number: contactInfo } : {}),
          ...(provider === 'email' ? { email: contactInfo } : {}),
          token: resendResponse.token,
          message: `OTP resent successfully via ${provider}`,
        },
      };

      console.log(`Sending ${provider} OTP resend response:`, response);
      this.bridge.sendResponse(response);
    } catch (error) {
      // Handle and report resend errors
      console.error(`Error resending OTP for ${provider}:`, error);
      this.bridge.sendResponse({
        id: request.id,
        method: request.method,
        data: request.data,
        error: error instanceof Error ? error.message : 'Failed to resend OTP',
      });
    }
  };

  private handlePasteOTP = async (request: WebViewRequest) => {
    const { provider } = request.data;

    try {
      const otpFromClipboard = await this.getOTPFromClipboard();
      console.log(
        `Pasting OTP from clipboard for ${provider}:`,
        otpFromClipboard,
      );

      if (!otpFromClipboard) {
        throw new Error('No valid OTP found in clipboard');
      }

      // Send the OTP back to WebView
      const response: WebViewResponse = {
        id: request.id,
        method: request.method,
        data: {
          provider,
          type: 'paste_otp',
          message: otpFromClipboard,
        },
      };

      console.log(`Sending OTP from clipboard for ${provider}:`, response);
      this.bridge.sendResponse(response);
    } catch (error) {
      console.error(`Error pasting OTP for ${provider}:`, error);
      this.bridge.sendResponse({
        id: request.id,
        method: request.method,
        data: {
          provider,
          type: 'paste_otp',
        },
        error: error instanceof Error ? error.message : 'Failed to paste OTP',
      });
    }
  };

  //TODO: check this implementation once
  private async getOTPFromClipboard(): Promise<string | null> {
    try {
      const content = await Clipboard.getStringAsync();
      console.log('Clipboard content:', content);
      const otpMatch = content.match(/\b\d{4,6}\b/);
      return otpMatch ? otpMatch[0] : null;
    } catch (error) {
      console.error('Failed to read clipboard:', error);
      return null;
    }
  }

  /**
   * Handle request to close the WebView
   *
   * Used when web content needs to programmatically close the WebView
   * @param request Close request data
   */
  private handleCloseWebView = async (request: WebViewRequest) => {
    try {
      // Prepare response acknowledging close request
      const response: WebViewResponse = {
        id: request.id,
        method: request.method,
        data: {
          type: 'close_webview',
          message: 'WebView closed successfully',
        },
      };

      console.log('Processing WebView close request:', response);
      this.bridge.sendResponse(response);

      // Close WebView after sending confirmation
      setTimeout(() => {
        this.navigationCallback();
      }, 300);
    } catch (error) {
      // Handle and report close errors
      console.error('Error closing WebView:', error);
      this.bridge.sendResponse({
        id: request.id,
        method: request.method,
        data: {
          type: 'close_webview',
        },
        error:
          error instanceof Error ? error.message : 'Failed to close WebView',
      });
    }
  };

  private handleInfo = (info: WebViewRequest) => {
    console.log('Received info from WebView:', info);
  };
}<|MERGE_RESOLUTION|>--- conflicted
+++ resolved
@@ -1,11 +1,8 @@
 // WebViewRequestHandler.ts
-<<<<<<< HEAD
+import { WebViewBridge } from './webViewBridge.js';
+import type { WebViewRequest, WebViewResponse } from './types.js';
 import { WebViewBridge } from '../webViewBridge.js';
 import type { UIConfig, WebViewRequest, WebViewResponse } from '../types.js';
-=======
-import { WebViewBridge } from './webViewBridge.js';
-import type { WebViewRequest, WebViewResponse } from './types.js';
->>>>>>> 61823072
 import type { OktoClient } from '@okto_web3/core-js-sdk';
 import type { SessionConfig } from '@okto_web3/core-js-sdk/core';
 import { Platform } from 'react-native';
