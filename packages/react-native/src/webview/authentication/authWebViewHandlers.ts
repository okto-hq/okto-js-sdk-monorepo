import type { OktoClient } from '@okto_web3/core-js-sdk';
import type { SessionConfig } from '@okto_web3/core-js-sdk/core';
import { Platform } from 'react-native';
import {
  createExpoBrowserHandler,
  type AuthPromiseResolver,
} from '../../utils/authBrowserUtils.js';
import { setStorage } from '../../utils/storageUtils.js';
import { logger } from '../../utils/logger.js';
import * as Clipboard from 'expo-clipboard';
import type { WebViewBridge } from './webViewBridge.js';
import type { UIConfig, WebViewRequest, WebViewResponse } from './types.js';
import * as AppleAuthentication from 'expo-apple-authentication';
import type { AuthData } from '@okto_web3/core-js-sdk/types';

/**
 * AuthWebViewRequestHandler - Handles authentication requests from WebView
 *
 * This class processes authentication-related requests coming from the WebView,
 * such as OTP generation, verification, and other authentication flows using
 * the Okto SDK.
 */
export class AuthWebViewRequestHandler {
  private bridge: WebViewBridge;
  private navigationCallback: () => void;
  private oktoClient: OktoClient;
  private authPromiseResolverRef: { current: AuthPromiseResolver } = {
    current: null,
  };
  private redirectUrl: string;
  private uiConfig?: UIConfig;

  constructor(
    bridge: WebViewBridge,
    navigationCallback: () => void,
    oktoClient: OktoClient,
    redirectUrl: string,
    uiConfig?: UIConfig,
  ) {
    if (!redirectUrl) {
      throw new Error('redirectUrl is required for AuthWebViewRequestHandler');
    }

    this.bridge = bridge;
    this.navigationCallback = navigationCallback;
    this.oktoClient = oktoClient;
    this.redirectUrl = redirectUrl;
    this.uiConfig = uiConfig;
    this.initialize();
  }

  private initialize(): void {
    this.bridge.setRequestHandler(this.handleRequest);
    this.bridge.setInfoHandler(this.handleInfo);
  }

  /**
   * Main request handler - processes all requests from WebView
   *
   * Routes requests to specific handlers based on the method
   * @param request Request data from WebView
   */
  private handleRequest = async (request: WebViewRequest) => {
    try {
      // Route request based on method
      switch (request.method) {
        case 'okto_sdk_login':
          await this.handleLoginRequest(request);
          break;
        default:
          throw new Error(`Unknown method: ${request.method}`);
      }
    } catch (error) {
      // Handle and report any errors back to WebView
      logger.error('Error handling request:', error);
      this.bridge.sendResponse({
        id: request.id,
        method: request.method,
        data: {
          ...request.data,
        },
        error: error instanceof Error ? error.message : 'Unknown error',
      });
    }
  };

  /**
   * Handle login-specific requests
   *
   * Further routes login requests based on the type field and provider
   * @param request Login request data from WebView
   */
  private handleLoginRequest = async (request: WebViewRequest) => {
<<<<<<< HEAD
=======
    logger.log('Handling login request:', request.data);
>>>>>>> c3a9ee21
    const { type } = request.data;

    // Route to specific handler based on login request type
    switch (type) {
      case 'ui_config':
        await this.handleUIConfigRequest(request);
        break;
      case 'request_otp':
        await this.handleRequestOTP(request);
        break;
      case 'verify_otp':
        await this.handleVerifyOTP(request);
        break;
      case 'resend_otp':
        await this.handleResendOTP(request);
        break;
      case 'paste_otp':
        await this.handlePasteOTP(request);
        break;
      case 'close_webview':
        await this.handleCloseWebView(request);
        break;
      default:
        await this.handleSocialLogin(request);
        break;
    }
  };

  /**
   * Handle social login requests
   *
   * Routes social login requests to appropriate providers
   * @param request Social login request data
   */
  private handleSocialLogin = async (request: WebViewRequest) => {
    const { provider } = request.data;

    switch (provider) {
      case 'google':
        await this.handleGoogleLogin(request);
        break;
      case 'apple':
        await this.handleAppleLogin(request);
        break;
      default:
        throw new Error(`Unsupported social provider: ${provider}`);
    }
  };

  //  Google login handler that uses the redirectUrl
  private handleGoogleLogin = async (request: WebViewRequest) => {
    const { provider } = request.data;
    if (provider !== 'google') {
      throw new Error('Invalid provider for Google login');
    }
    await this.oktoClient.loginUsingSocial(
      provider,
      {
        client_url: this.redirectUrl,
        platform: Platform.OS,
      },
      createExpoBrowserHandler(this.redirectUrl, this.authPromiseResolverRef),
      (session: SessionConfig) => {
        console.log('Google login successful, session established:', session);
        setStorage('okto_session', JSON.stringify(session));
      },
    );
    console.log('Google login successful, closing WebView');
    setTimeout(() => {
      this.navigationCallback();
    }, 1000);
  };

  /**
   * Handle Apple authentication
   *
   * Uses Apple Authentication to get ID token and then uses Okto's loginUsingOAuth
   * @param request Apple login request data
   */
  private handleAppleLogin = async (request: WebViewRequest) => {
    const { provider } = request.data;

    if (provider !== 'apple') {
      throw new Error('Invalid provider for Apple login');
    }

    try {
      const isAvailable = await AppleAuthentication.isAvailableAsync();
      if (!isAvailable) {
        throw new Error('Apple Authentication is not available on this device');
      }

      const appleAuthResult = await AppleAuthentication.signInAsync({
        requestedScopes: [
          AppleAuthentication.AppleAuthenticationScope.FULL_NAME,
          AppleAuthentication.AppleAuthenticationScope.EMAIL,
        ],
      });

      console.log('Apple Authentication successful:', appleAuthResult);

      const idToken = appleAuthResult.identityToken;
      if (!idToken) {
        throw new Error('No identity token received from Apple');
      }

      const authData: AuthData = {
        provider: 'apple',
        idToken: idToken,
      };

      const result = await this.oktoClient.loginUsingOAuth(
        authData,
        (session: SessionConfig) => {
<<<<<<< HEAD
          setStorage('okto_session', JSON.stringify(session));
        },
      );
      console.log('Apple OAuth login result:', result);

      const response: WebViewResponse = {
        id: request.id,
        method: request.method,
        data: {
          provider,
          message: 'Apple authentication successful',
          result: 'auth-success',
        },
      };
      this.bridge.sendResponse(response);

=======
          logger.log('Google login successful, session established:', session);
          setStorage('okto_session', JSON.stringify(session));
        },
      );
      logger.log('Google login successful, closing WebView');
>>>>>>> c3a9ee21
      setTimeout(() => {
        this.navigationCallback();
      }, 1000);
    } catch (error) {
      console.error('Error during Apple authentication:', error);
      this.bridge.sendResponse({
        id: request.id,
        method: request.method,
        data: {
          provider,
          result: 'auth-failed',
        },
        error:
          error instanceof Error
            ? error.message
            : 'Failed to authenticate with Apple',
      });
    }
  };

  /**
   * Handle UI configuration requests from WebView
   *
   * Sends the stored UI configuration to the WebView for rendering
   * @param request UI configuration request data
   */
  private handleUIConfigRequest = async (request: WebViewRequest) => {
    try {
      // Create default config if none provided
      const defaultConfig: UIConfig = {
        version: '1.0.0',
        appearance: {
          themeName: 'light',
          theme: {
            '--okto-body-background': '#ffffff',
            '--okto-body-color-tertiary': '#adb5bd',
            '--okto-accent-color': '#5166ee',
            '--okto-button-font-weight': '500',
            '--okto-border-color': 'rgba(22, 22, 22, 0.12)',
            '--okto-stroke-divider': 'rgba(22, 22, 22, 0.06)',
            '--okto-font-family':
              "'Inter', sans-serif, 'Segoe UI', Roboto, Helvetica, Arial, sans-serif",
            '--okto-rounded-sm': '0.25rem',
            '--okto-rounded-md': '0.5rem',
            '--okto-rounded-lg': '0.75rem',
            '--okto-rounded-xl': '1rem',
            '--okto-rounded-full': '9999px',
            '--okto-success-color': '#28a745',
            '--okto-warning-color': '#ffc107',
            '--okto-error-color': '#f75757',
            '--okto-text-primary': '#161616',
            '--okto-text-secondary': '#707070',
            '--okto-background-surface': '#f8f8f8',
          },
        },
        vendor: {
          name: 'Okto wallet',
          logo: '/okto.svg',
        },
        loginOptions: {
          socialLogins: [
            { type: 'google', position: 1 },
            { type: 'steam', position: 2 },
            { type: 'twitter', position: 3 },
          ],
          otpLoginOptions: [
            { type: 'email', position: 1 },
            { type: 'whatsapp', position: 2 },
          ],
          externalWallets: [
            {
              type: 'metamask',
              position: 1,
              metadata: {
                iconUrl:
                  'https://coindcx.s3.amazonaws.com/static/images/metamask.png',
                isInstalled: true,
              },
            },
            {
              type: 'walletconnect',
              position: 2,
              metadata: {
                iconUrl:
                  'https://coindcx.s3.amazonaws.com/static/images/metamask.png',
                isInstalled: false,
              },
            },
          ],
        },
      };
      // Use provided config or default
      const configToSend = this.uiConfig || defaultConfig;

      // Prepare response with UI configuration
      const response: WebViewResponse = {
        id: request.id,
        method: request.method,
        data: {
          type: 'ui_config',
          config: configToSend,
        },
      };
      console.log(
        'Sending UI config response:',
        JSON.stringify(response, null, 2),
      );
      this.bridge.sendResponse(response);
    } catch (error) {
      console.error('Error sending UI config:', error);
      this.bridge.sendResponse({
        id: request.id,
        method: request.method,
        data: {
          type: 'ui_config',
        },
        error:
          error instanceof Error ? error.message : 'Failed to send UI config',
      });
    }
  };

  /**
   * Handle request to generate a new OTP for authentication
   *
   * Uses Okto SDK to send an OTP via supported channels
   * @param request OTP request data containing contact information
   */
  private handleRequestOTP = async (request: WebViewRequest) => {
    const { provider } = request.data;

    try {
      let contactInfo;
      let contactType;

      if (provider === 'whatsapp') {
        const whatsappNumber = request.data.whatsapp_number;
        if (!whatsappNumber) {
          throw new Error('WhatsApp number is required');
        }
        contactInfo = whatsappNumber;
        contactType = 'whatsapp';
      } else if (provider === 'email') {
        const email = request.data.email;
        if (!email) {
          throw new Error('Email address is required');
        }
        contactInfo = email;
        contactType = 'email';
      } else {
        throw new Error(`Unsupported provider for OTP: ${provider}`);
      }

      // Call Okto SDK to send OTP
      const otpResponse = await this.oktoClient.sendOTP(
        contactInfo,
        contactType as 'email' | 'whatsapp',
      );

      // Prepare success response with token
      const response: WebViewResponse = {
        id: request.id,
        method: request.method,
        data: {
          provider,
          ...(provider === 'whatsapp' ? { whatsapp_number: contactInfo } : {}),
          ...(provider === 'email' ? { email: contactInfo } : {}),
          token: otpResponse.token,
        },
      };

      logger.log(`Sending ${provider} OTP request response:`, response);
      this.bridge.sendResponse(response);
    } catch (error) {
      // Handle and report errors back to WebView
      logger.error(`Error requesting OTP for ${provider}:`, error);
      this.bridge.sendResponse({
        id: request.id,
        method: request.method,
        data: request.data,
        error: error instanceof Error ? error.message : 'Failed to request OTP',
      });
    }
  };

  /**
   * Handle verification of OTP entered by user
   *
   * Validates OTP via Okto SDK and establishes session on success
   * @param request OTP verification data containing code and token
   */
  private handleVerifyOTP = async (request: WebViewRequest) => {
    const { provider, otp, token } = request.data;

    try {
      if (!token) {
        throw new Error('Token is required');
      }

      if (!otp) {
        throw new Error('OTP is required');
      }

      let result;
      let contactInfo;

      if (provider === 'whatsapp') {
        const whatsappNumber = request.data.whatsapp_number;
        if (!whatsappNumber) {
          throw new Error('WhatsApp number is required');
        }
        contactInfo = whatsappNumber;

        // Verify OTP via Okto SDK for WhatsApp
        result = await this.oktoClient.loginUsingWhatsApp(
          contactInfo,
          otp,
          token,
          (session: SessionConfig) => {
            logger.log(
              'WhatsApp login successful, session established:',
              session,
            );
            setStorage('okto_session', JSON.stringify(session));
          },
        );
      } else if (provider === 'email') {
        const email = request.data.email;
        if (!email) {
          throw new Error('Email address is required');
        }
        contactInfo = email;

        // Verify OTP via Okto SDK for Email
        result = await this.oktoClient.loginUsingEmail(
          contactInfo,
          otp,
          token,
          (session: SessionConfig) => {
            logger.log('Email login successful, session established:', session);
            setStorage('okto_session', JSON.stringify(session));
          },
        );
      } else {
        throw new Error(
          `Unsupported provider for OTP verification: ${provider}`,
        );
      }

      // Prepare response with authentication result
      const response: WebViewResponse = {
        id: request.id,
        method: request.method,
        data: {
          provider,
          ...(provider === 'whatsapp' ? { whatsapp_number: contactInfo } : {}),
          ...(provider === 'email' ? { email: contactInfo } : {}),
          otp,
          token: result ? 'auth-success' : 'auth-failed',
          message: result
            ? 'Authentication successful'
            : 'Authentication failed',
        },
      };

      logger.log(`Sending ${provider} OTP verification response:`, response);
      this.bridge.sendResponse(response);

      // Close WebView after successful authentication
      if (result) {
        setTimeout(() => {
          this.navigationCallback();
        }, 1000); // Short delay to allow WebView to process response
      }
    } catch (error) {
      // Handle and report verification errors
      logger.error(`Error verifying OTP for ${provider}:`, error);
      this.bridge.sendResponse({
        id: request.id,
        method: request.method,
        data: request.data,
        error: error instanceof Error ? error.message : 'Failed to verify OTP',
      });
    }
  };

  /**
   * Handle request to resend OTP
   *
   * Uses Okto SDK to resend an OTP via supported channels
   * @param request Resend request data containing contact information and token
   */
  private handleResendOTP = async (request: WebViewRequest) => {
    const { provider, token } = request.data;

    if (!token) {
      throw new Error('Token is required');
    }

    try {
      let contactInfo;
      let contactType;

      if (provider === 'whatsapp') {
        const whatsappNumber = request.data.whatsapp_number;
        if (!whatsappNumber) {
          throw new Error('WhatsApp number is required');
        }
        contactInfo = whatsappNumber;
        contactType = 'whatsapp';
      } else if (provider === 'email') {
        const email = request.data.email;
        if (!email) {
          throw new Error('Email address is required');
        }
        contactInfo = email;
        contactType = 'email';
      } else {
        throw new Error(`Unsupported provider for resending OTP: ${provider}`);
      }

      // Call Okto SDK to resend OTP
      const resendResponse = await this.oktoClient.resendOTP(
        contactInfo,
        token,
        contactType as 'email' | 'whatsapp',
      );

      // Prepare success response with new token
      const response: WebViewResponse = {
        id: request.id,
        method: request.method,
        data: {
          provider,
          ...(provider === 'whatsapp' ? { whatsapp_number: contactInfo } : {}),
          ...(provider === 'email' ? { email: contactInfo } : {}),
          token: resendResponse.token,
          message: `OTP resent successfully via ${provider}`,
        },
      };

      logger.log(`Sending ${provider} OTP resend response:`, response);
      this.bridge.sendResponse(response);
    } catch (error) {
      // Handle and report resend errors
      logger.error(`Error resending OTP for ${provider}:`, error);
      this.bridge.sendResponse({
        id: request.id,
        method: request.method,
        data: request.data,
        error: error instanceof Error ? error.message : 'Failed to resend OTP',
      });
    }
  };

  private handlePasteOTP = async (request: WebViewRequest) => {
    const { provider } = request.data;

    try {
      const otpFromClipboard = await this.getOTPFromClipboard();
      logger.log(
        `Pasting OTP from clipboard for ${provider}:`,
        otpFromClipboard,
      );

      if (!otpFromClipboard) {
        throw new Error('No valid OTP found in clipboard');
      }

      // Send the OTP back to WebView
      const response: WebViewResponse = {
        id: request.id,
        method: request.method,
        data: {
          provider,
          type: 'paste_otp',
          message: otpFromClipboard,
        },
      };

      logger.log(`Sending OTP from clipboard for ${provider}:`, response);
      this.bridge.sendResponse(response);
    } catch (error) {
      logger.error(`Error pasting OTP for ${provider}:`, error);
      this.bridge.sendResponse({
        id: request.id,
        method: request.method,
        data: {
          provider,
          type: 'paste_otp',
        },
        error: error instanceof Error ? error.message : 'Failed to paste OTP',
      });
    }
  };

  //TODO: check this implementation once
  private async getOTPFromClipboard(): Promise<string | null> {
    try {
      const content = await Clipboard.getStringAsync();
      logger.log('Clipboard content:', content);
      const otpMatch = content.match(/\b\d{4,6}\b/);
      return otpMatch ? otpMatch[0] : null;
    } catch (error) {
      logger.error('Failed to read clipboard:', error);
      return null;
    }
  }

  /**
   * Handle request to close the WebView
   *
   * Used when web content needs to programmatically close the WebView
   * @param request Close request data
   */
  private handleCloseWebView = async (request: WebViewRequest) => {
    try {
      // Prepare response acknowledging close request
      const response: WebViewResponse = {
        id: request.id,
        method: request.method,
        data: {
          type: 'close_webview',
          message: 'WebView closed successfully',
        },
      };

      logger.log('Processing WebView close request:', response);
      this.bridge.sendResponse(response);

      // Close WebView after sending confirmation
      setTimeout(() => {
        this.navigationCallback();
      }, 300);
    } catch (error) {
      // Handle and report close errors
      logger.error('Error closing WebView:', error);
      this.bridge.sendResponse({
        id: request.id,
        method: request.method,
        data: {
          type: 'close_webview',
        },
        error:
          error instanceof Error ? error.message : 'Failed to close WebView',
      });
    }
  };

  private handleInfo = (info: WebViewRequest) => {
    logger.log('Received info from WebView:', info);
  };
}<|MERGE_RESOLUTION|>--- conflicted
+++ resolved
@@ -91,10 +91,7 @@
    * @param request Login request data from WebView
    */
   private handleLoginRequest = async (request: WebViewRequest) => {
-<<<<<<< HEAD
-=======
     logger.log('Handling login request:', request.data);
->>>>>>> c3a9ee21
     const { type } = request.data;
 
     // Route to specific handler based on login request type
@@ -209,7 +206,6 @@
       const result = await this.oktoClient.loginUsingOAuth(
         authData,
         (session: SessionConfig) => {
-<<<<<<< HEAD
           setStorage('okto_session', JSON.stringify(session));
         },
       );
@@ -226,13 +222,6 @@
       };
       this.bridge.sendResponse(response);
 
-=======
-          logger.log('Google login successful, session established:', session);
-          setStorage('okto_session', JSON.stringify(session));
-        },
-      );
-      logger.log('Google login successful, closing WebView');
->>>>>>> c3a9ee21
       setTimeout(() => {
         this.navigationCallback();
       }, 1000);
