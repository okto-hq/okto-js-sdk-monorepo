--- conflicted
+++ resolved
@@ -8,11 +8,8 @@
 import type { WebViewParamList } from '../types.js';
 import { OktoClient } from '@okto_web3/core-js-sdk';
 import { AuthWebViewRequestHandler } from './authWebViewHandlers.js';
-<<<<<<< HEAD
 import { logger } from '../../utils/logger.js';
-=======
 import type { Env } from '@okto_web3/core-js-sdk/core';
->>>>>>> 17cf7f3e
 
 /**
  * Props type for WebViewScreen component using React Navigation's typing system
@@ -94,14 +91,10 @@
       refObject: webViewRef,
       currentValue: webViewRef.current,
     });
-<<<<<<< HEAD
     logger.log('Request handler:', requestHandler);
-=======
-    console.log('Request handler:', requestHandler);
     if (uiConfig) {
-      console.log('UI config provided:', uiConfig);
+      logger.log('UI config provided:', uiConfig);
     }
->>>>>>> 17cf7f3e
   }, []);
 
   // Handle hardware back button presses
