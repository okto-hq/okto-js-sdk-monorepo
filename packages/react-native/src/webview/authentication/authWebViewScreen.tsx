// WebViewScreen.tsx
import { useEffect, useRef } from 'react';
import { WebView } from 'react-native-webview';
import { StyleSheet, BackHandler, SafeAreaView } from 'react-native';
import type { NativeStackScreenProps } from '@react-navigation/native-stack';

import { WebViewBridge } from './webViewBridge.js';
import type { WebViewParamList } from './types.js';
import { OktoClient } from '@okto_web3/core-js-sdk';
import { AuthWebViewRequestHandler } from './authWebViewHandlers.js';
<<<<<<< HEAD
import type { Env } from '@okto_web3/core-js-sdk/core';
=======
import { logger } from 'src/utils/logger.js';
>>>>>>> c3a9ee21

/**
 * Props type for WebViewScreen component using React Navigation's typing system
 */
type Props = NativeStackScreenProps<WebViewParamList, 'WebViewScreen'> & {
  onWebViewClose?: () => void;
};

/**
 * WebViewScreen - Renders a WebView with communication bridge for authentication flows
 *
 * This component integrates with OktoClient to handle authentication processes
 * through a WebView, establishing a two-way communication channel between
 * the React Native app and web content.
 */
export const WebViewScreen = ({ route, navigation }: Props) => {
  // Extract parameters passed through navigation
  const { url, title, clientConfig, redirectUrl, uiConfig, onWebViewClose } =
    route.params;

  // Create refs
  const webViewRef = useRef<WebView>(null);

  // Initialize the communication bridge with the WebView
  const bridge = useRef(new WebViewBridge(webViewRef)).current;

  const oktoClientRef = useRef<OktoClient | null>(null);

  if (!oktoClientRef.current) {
    oktoClientRef.current = new OktoClient({
      environment: clientConfig.environment as Env,
      clientPrivateKey: clientConfig.clientPrivateKey,
      clientSWA: clientConfig.clientSWA,
    });
  }

  const oktoClient = oktoClientRef.current;

  /**
   * Navigation callback to return to previous screen
   * Used by request handlers to close WebView when appropriate
   */
  const navigateBack = () => {
    if (onWebViewClose) {
      onWebViewClose();
    }

    navigation.goBack();
  };

  useEffect(() => {
    if (!redirectUrl) {
      console.error('Missing required redirectUrl parameter');
      navigateBack();
    }
  }, [redirectUrl]);

  // Initialize the authentication request handler with necessary dependencies
  const requestHandler = useRef(
    new AuthWebViewRequestHandler(
      bridge,
      navigateBack,
      oktoClient,
      redirectUrl,
      uiConfig,
    ),
  ).current;

  // Update navigation title if provided in route params
  useEffect(() => {
    if (title) {
      navigation.setOptions({ title });
    }
  }, [title, navigation]);

  // Debug logging for component initialization
  useEffect(() => {
    logger.log('WebView ref:', {
      refObject: webViewRef,
      currentValue: webViewRef.current,
    });
<<<<<<< HEAD
    console.log('Request handler:', requestHandler);
    if (uiConfig) {
      console.log('UI config provided:', uiConfig);
    }
=======
    logger.log('Request handler:', requestHandler);
>>>>>>> c3a9ee21
  }, []);

  // Handle hardware back button presses
  useEffect(() => {
    const backHandler = BackHandler.addEventListener(
      'hardwareBackPress',
      () => {
        navigation.goBack();
        return true; // Prevent default behavior
      },
    );

    // Clean up the event listener on component unmount
    return () => backHandler.remove();
  }, [navigation]);

  return (
    <SafeAreaView style={styles.container}>
      <WebView
        ref={webViewRef}
        source={{ uri: url }}
        onMessage={bridge.handleWebViewMessage}
        onLoadEnd={() => {
          // Re-initialize bridge connections after page load completes
          bridge.reinitializeBridge();
        }}
        injectedJavaScriptBeforeContentLoaded={bridge.getInjectedJavaScript()}
        javaScriptEnabled={true}
        domStorageEnabled={true}
        originWhitelist={['*']} // Consider restricting this in production
      />
    </SafeAreaView>
  );
};

const styles = StyleSheet.create({
  container: {
    flex: 1,
    paddingTop: 16,
  },
});<|MERGE_RESOLUTION|>--- conflicted
+++ resolved
@@ -8,11 +8,8 @@
 import type { WebViewParamList } from './types.js';
 import { OktoClient } from '@okto_web3/core-js-sdk';
 import { AuthWebViewRequestHandler } from './authWebViewHandlers.js';
-<<<<<<< HEAD
 import type { Env } from '@okto_web3/core-js-sdk/core';
-=======
 import { logger } from 'src/utils/logger.js';
->>>>>>> c3a9ee21
 
 /**
  * Props type for WebViewScreen component using React Navigation's typing system
@@ -94,14 +91,11 @@
       refObject: webViewRef,
       currentValue: webViewRef.current,
     });
-<<<<<<< HEAD
-    console.log('Request handler:', requestHandler);
+    logger.log('Request handler:', requestHandler);
+    logger.log('Request handler:', requestHandler);
     if (uiConfig) {
-      console.log('UI config provided:', uiConfig);
+      logger.log('UI config provided:', uiConfig);
     }
-=======
-    logger.log('Request handler:', requestHandler);
->>>>>>> c3a9ee21
   }, []);
 
   // Handle hardware back button presses
