// WebViewScreen.tsx
import { useEffect, useRef } from 'react';
import { WebView } from 'react-native-webview';
import { StyleSheet, BackHandler, SafeAreaView } from 'react-native';
import type { NativeStackScreenProps } from '@react-navigation/native-stack';

import { WebViewBridge } from './webViewBridge.js';
import type { WebViewParamList } from './types.js';
import { OktoClient } from '@okto_web3/core-js-sdk';
import { AuthWebViewRequestHandler } from './authWebViewHandlers.js';
<<<<<<< HEAD
=======
import { logger } from '../../utils/logger.js';
>>>>>>> 7ec35986
import type { Env } from '@okto_web3/core-js-sdk/core';

/**
 * Props type for WebViewScreen component using React Navigation's typing system
 */
type Props = NativeStackScreenProps<WebViewParamList, 'WebViewScreen'> & {
  onWebViewClose?: () => void;
};

/**
 * WebViewScreen - Renders a WebView with communication bridge for authentication flows
 *
 * This component integrates with OktoClient to handle authentication processes
 * through a WebView, establishing a two-way communication channel between
 * the React Native app and web content.
 */
export const WebViewScreen = ({ route, navigation }: Props) => {
  // Extract parameters passed through navigation
  const { url, title, clientConfig, redirectUrl, uiConfig, onWebViewClose } =
    route.params;

  // Create refs
  const webViewRef = useRef<WebView>(null);

  // Initialize the communication bridge with the WebView
  const bridge = useRef(new WebViewBridge(webViewRef)).current;

  const oktoClientRef = useRef<OktoClient | null>(null);

  if (!oktoClientRef.current) {
    oktoClientRef.current = new OktoClient({
      environment: clientConfig.environment as Env,
      clientPrivateKey: clientConfig.clientPrivateKey,
      clientSWA: clientConfig.clientSWA,
    });
  }

  const oktoClient = oktoClientRef.current;

  /**
   * Navigation callback to return to previous screen
   * Used by request handlers to close WebView when appropriate
   */
  const navigateBack = () => {
    if (onWebViewClose) {
      onWebViewClose();
    }

    navigation.goBack();
  };

  useEffect(() => {
    if (!redirectUrl) {
      console.error('Missing required redirectUrl parameter');
      navigateBack();
    }
  }, [redirectUrl]);

  // Initialize the authentication request handler with necessary dependencies
  const requestHandler = useRef(
    new AuthWebViewRequestHandler(
      bridge,
      navigateBack,
      oktoClient,
      redirectUrl,
      uiConfig,
    ),
  ).current;

  // Update navigation title if provided in route params
  useEffect(() => {
    if (title) {
      navigation.setOptions({ title });
    }
  }, [title, navigation]);

  // Debug logging for component initialization
  useEffect(() => {
    logger.log('WebView ref:', {
      refObject: webViewRef,
      currentValue: webViewRef.current,
    });
<<<<<<< HEAD
    console.log('Request handler:', requestHandler);
    if (uiConfig) {
      console.log('UI config provided:', uiConfig);
=======
    logger.log('Request handler:', requestHandler);
    if (uiConfig) {
      logger.log('UI config provided:', uiConfig);
>>>>>>> 7ec35986
    }
  }, []);

  // Handle hardware back button presses
  useEffect(() => {
    const backHandler = BackHandler.addEventListener(
      'hardwareBackPress',
      () => {
        navigation.goBack();
        return true; // Prevent default behavior
      },
    );

    // Clean up the event listener on component unmount
    return () => backHandler.remove();
  }, [navigation]);

  return (
    <SafeAreaView style={styles.container}>
      <WebView
        ref={webViewRef}
        source={{ uri: url }}
        onMessage={bridge.handleWebViewMessage}
        onLoadEnd={() => {
          // Re-initialize bridge connections after page load completes
          bridge.reinitializeBridge();
        }}
        injectedJavaScriptBeforeContentLoaded={bridge.getInjectedJavaScript()}
        javaScriptEnabled={true}
        domStorageEnabled={true}
        originWhitelist={['*']} // Consider restricting this in production
      />
    </SafeAreaView>
  );
};

const styles = StyleSheet.create({
  container: {
    flex: 1,
    paddingTop: 16,
  },
});<|MERGE_RESOLUTION|>--- conflicted
+++ resolved
@@ -8,10 +8,7 @@
 import type { WebViewParamList } from './types.js';
 import { OktoClient } from '@okto_web3/core-js-sdk';
 import { AuthWebViewRequestHandler } from './authWebViewHandlers.js';
-<<<<<<< HEAD
-=======
 import { logger } from '../../utils/logger.js';
->>>>>>> 7ec35986
 import type { Env } from '@okto_web3/core-js-sdk/core';
 
 /**
@@ -94,15 +91,9 @@
       refObject: webViewRef,
       currentValue: webViewRef.current,
     });
-<<<<<<< HEAD
-    console.log('Request handler:', requestHandler);
-    if (uiConfig) {
-      console.log('UI config provided:', uiConfig);
-=======
     logger.log('Request handler:', requestHandler);
     if (uiConfig) {
       logger.log('UI config provided:', uiConfig);
->>>>>>> 7ec35986
     }
   }, []);
 
