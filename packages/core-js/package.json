{
  "name": "@okto_web3/core-js-sdk",
<<<<<<< HEAD
  "version": "1.0.1",
=======
  "version": "1.0.2",
>>>>>>> 2a2f74d5
  "description": "Core JS for Okto SDK",
  "type": "module",
  "main": "dist/index.js",
  "types": "dist/index.d.ts",
  "scripts": {
    "dev": "tsc --watch",
    "build": "tsup",
    "clean": "rimraf dist && rimraf .turbo && rimraf tsconfig.tsbuildinfo && rimraf node_modules",
    "dev:index": "tsx src/index.ts",
    "lint": "eslint .",
    "ci": "pnpm build && pnpm check-format && pnpm check-exports && pnpm lint",
    "check-format": "prettier --check .",
    "format": "prettier --write .",
    "check-types": "tsc --noEmit",
    "check-exports": "attw --pack . --ignore-rules=cjs-resolves-to-esm"
  },
  "exports": {
    ".": {
      "types": "./dist/index.d.ts",
      "import": "./dist/index.js",
      "require": "./dist/index.cjs"
    },
    "./core": {
      "types": "./dist/core/index.d.ts",
      "import": "./dist/core/index.js",
      "require": "./dist/core/index.cjs"
    },
    "./types": {
      "types": "./dist/types/index.d.ts",
      "import": "./dist/types/index.js",
      "require": "./dist/types/index.cjs"
    },
    "./errors": {
      "types": "./dist/errors/index.d.ts",
      "import": "./dist/errors/index.js",
      "require": "./dist/errors/index.cjs"
    },
    "./explorer": {
      "types": "./dist/explorer/index.d.ts",
      "import": "./dist/explorer/index.js",
      "require": "./dist/explorer/index.cjs"
    },
    "./userop": {
      "types": "./dist/userop/index.d.ts",
      "import": "./dist/userop/index.js",
      "require": "./dist/userop/index.cjs"
    },
    "./abstract": {
      "types": "./dist/abstract/index.d.ts",
      "import": "./dist/abstract/index.js",
      "require": "./dist/abstract/index.cjs"
    }
  },
  "dependencies": {
    "@noble/curves": "^1.8.0",
    "@noble/hashes": "^1.7.0",
    "axios": "^1.7.9",
    "axios-retry": "^4.5.0",
    "json-canonicalize": "^1.0.6",
    "uuid": "^11.0.4",
    "viem": "^2.22.2",
    "zod": "^3.24.1"
  },
  "devDependencies": {
    "@arethetypeswrong/cli": "^0.17.2",
    "@okto_web3/eslint-config": "workspace:*",
    "@okto_web3/prettier-config": "workspace:*",
    "@okto_web3/typescript-config": "workspace:*",
    "@types/node": "^22.10.5",
    "rimraf": "^6.0.1",
    "tsc-alias": "^1.8.10",
    "tsup": "^8.3.6",
    "tsx": "^4.19.2",
    "typescript": "^5.7.2"
  },
  "author": "Sparsh Agarwal <sparsh.a@coindcx.com>"
}<|MERGE_RESOLUTION|>--- conflicted
+++ resolved
@@ -1,10 +1,6 @@
 {
   "name": "@okto_web3/core-js-sdk",
-<<<<<<< HEAD
-  "version": "1.0.1",
-=======
   "version": "1.0.2",
->>>>>>> 2a2f74d5
   "description": "Core JS for Okto SDK",
   "type": "module",
   "main": "dist/index.js",
