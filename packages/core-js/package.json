{
  "name": "@okto_web3/core-js-sdk",
<<<<<<< HEAD
  "version": "0.6.3-dev.14",
=======
  "version": "0.6.3-dev.16",
>>>>>>> 61823072
  "description": "Core JS for Okto SDK",
  "type": "module",
  "main": "dist/index.js",
  "types": "dist/index.d.ts",
  "scripts": {
    "dev": "tsc --watch",
    "build": "tsup",
    "clean": "rimraf dist && rimraf .turbo && rimraf tsconfig.tsbuildinfo && rimraf node_modules",
    "dev:index": "tsx src/index.ts",
    "lint": "eslint .",
    "ci": "pnpm build && pnpm check-format && pnpm check-exports && pnpm lint",
    "check-format": "prettier --check .",
    "format": "prettier --write .",
    "check-types": "tsc --noEmit",
    "check-exports": "attw --pack . --ignore-rules=cjs-resolves-to-esm"
  },
  "exports": {
    ".": {
      "types": "./dist/index.d.ts",
      "import": "./dist/index.js",
      "require": "./dist/index.cjs"
    },
    "./core": {
      "types": "./dist/core/index.d.ts",
      "import": "./dist/core/index.js",
      "require": "./dist/core/index.cjs"
    },
    "./types": {
      "types": "./dist/types/index.d.ts",
      "import": "./dist/types/index.js",
      "require": "./dist/types/index.cjs"
    },
    "./errors": {
      "types": "./dist/errors/index.d.ts",
      "import": "./dist/errors/index.js",
      "require": "./dist/errors/index.cjs"
    },
    "./explorer": {
      "types": "./dist/explorer/index.d.ts",
      "import": "./dist/explorer/index.js",
      "require": "./dist/explorer/index.cjs"
    },
    "./userop": {
      "types": "./dist/userop/index.d.ts",
      "import": "./dist/userop/index.js",
      "require": "./dist/userop/index.cjs"
    },
    "./abstract": {
      "types": "./dist/abstract/index.d.ts",
      "import": "./dist/abstract/index.js",
      "require": "./dist/abstract/index.cjs"
    }
  },
  "dependencies": {
    "@noble/curves": "^1.8.0",
    "@noble/hashes": "^1.7.0",
    "axios": "^1.7.9",
    "axios-retry": "^4.5.0",
    "json-canonicalize": "^1.0.6",
    "uuid": "^11.0.4",
    "viem": "^2.22.2",
    "zod": "^3.24.1"
  },
  "devDependencies": {
    "@arethetypeswrong/cli": "^0.17.2",
    "@okto_web3/eslint-config": "workspace:*",
    "@okto_web3/prettier-config": "workspace:*",
    "@okto_web3/typescript-config": "workspace:*",
    "@types/node": "^22.10.5",
    "rimraf": "^6.0.1",
    "tsc-alias": "^1.8.10",
    "tsup": "^8.3.6",
    "tsx": "^4.19.2",
    "typescript": "^5.7.2"
  },
  "author": "Sparsh Agarwal <sparsh.a@coindcx.com>"
}<|MERGE_RESOLUTION|>--- conflicted
+++ resolved
@@ -1,10 +1,6 @@
 {
   "name": "@okto_web3/core-js-sdk",
-<<<<<<< HEAD
-  "version": "0.6.3-dev.14",
-=======
   "version": "0.6.3-dev.16",
->>>>>>> 61823072
   "description": "Core JS for Okto SDK",
   "type": "module",
   "main": "dist/index.js",
