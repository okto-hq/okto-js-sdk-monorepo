--- conflicted
+++ resolved
@@ -1,10 +1,6 @@
 {
   "name": "@okto_web3/core-js-sdk",
-<<<<<<< HEAD
-  "version": "0.6.2-dev.29",
-=======
   "version": "0.6.3",
->>>>>>> f11a45bf
   "description": "Core JS for Okto SDK",
   "type": "module",
   "main": "dist/index.js",
