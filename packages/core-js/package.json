{
  "name": "@okto_web3/core-js-sdk",
<<<<<<< HEAD
  "version": "0.0.0-dev.52",
=======
  "version": "0.0.0-dev.55",
>>>>>>> 074461be
  "description": "Core JS for Okto SDK",
  "type": "module",
  "main": "dist/index.js",
  "types": "dist/index.d.ts",
  "scripts": {
    "dev": "tsc --watch",
    "build": "tsup",
    "clean": "rimraf dist && rimraf .turbo && rimraf tsconfig.tsbuildinfo && rimraf node_modules",
    "dev:index": "tsx src/index.ts",
    "lint": "eslint .",
    "ci": "pnpm build && pnpm check-format && pnpm check-exports && pnpm lint",
    "check-format": "prettier --check .",
    "format": "prettier --write .",
    "check-types": "tsc --noEmit",
    "check-exports": "attw --pack . --ignore-rules=cjs-resolves-to-esm"
  },
  "exports": {
    ".": {
      "types": "./dist/index.d.ts",
      "import": "./dist/index.js",
      "require": "./dist/index.cjs"
    },
    "./core": {
      "types": "./dist/core/index.d.ts",
      "import": "./dist/core/index.js",
      "require": "./dist/core/index.cjs"
    },
    "./types": {
      "types": "./dist/types/index.d.ts",
      "import": "./dist/types/index.js",
      "require": "./dist/types/index.cjs"
    },
    "./errors": {
      "types": "./dist/errors/index.d.ts",
      "import": "./dist/errors/index.js",
      "require": "./dist/errors/index.cjs"
    },
    "./explorer": {
      "types": "./dist/explorer/index.d.ts",
      "import": "./dist/explorer/index.js",
      "require": "./dist/explorer/index.cjs"
    },
    "./userop": {
      "types": "./dist/userop/index.d.ts",
      "import": "./dist/userop/index.js",
      "require": "./dist/userop/index.cjs"
    }
  },
  "dependencies": {
    "@noble/curves": "^1.8.0",
    "@noble/hashes": "^1.7.0",
    "axios": "^1.7.9",
    "axios-retry": "^4.5.0",
    "uuid": "^11.0.4",
    "viem": "^2.22.2",
    "zod": "^3.24.1"
  },
  "devDependencies": {
    "@arethetypeswrong/cli": "^0.17.2",
    "@okto_web3/eslint-config": "workspace:*",
    "@okto_web3/prettier-config": "workspace:*",
    "@okto_web3/typescript-config": "workspace:*",
    "@types/node": "^22.10.5",
    "rimraf": "^6.0.1",
    "tsc-alias": "^1.8.10",
    "tsup": "^8.3.6",
    "tsx": "^4.19.2",
    "typescript": "^5.7.2"
  },
  "author": "Sparsh Agarwal <sparsh.a@coindcx.com>"
}<|MERGE_RESOLUTION|>--- conflicted
+++ resolved
@@ -1,10 +1,6 @@
 {
   "name": "@okto_web3/core-js-sdk",
-<<<<<<< HEAD
-  "version": "0.0.0-dev.52",
-=======
   "version": "0.0.0-dev.55",
->>>>>>> 074461be
   "description": "Core JS for Okto SDK",
   "type": "module",
   "main": "dist/index.js",
