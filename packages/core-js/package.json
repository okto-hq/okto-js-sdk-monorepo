{
  "name": "@okto_web3/core-js-sdk",
<<<<<<< HEAD
  "version": "0.6.4-dev.81",
=======
  "version": "1.0.1-dev.2",
>>>>>>> 48b0767d
  "description": "Core JS for Okto SDK",
  "type": "module",
  "main": "dist/index.js",
  "types": "dist/index.d.ts",
  "scripts": {
    "dev": "tsc --watch",
    "build": "tsup",
    "clean": "rimraf dist && rimraf .turbo && rimraf tsconfig.tsbuildinfo && rimraf node_modules",
    "dev:index": "tsx src/index.ts",
    "lint": "eslint .",
    "ci": "pnpm build && pnpm check-format && pnpm check-exports && pnpm lint",
    "check-format": "prettier --check .",
    "format": "prettier --write .",
    "check-types": "tsc --noEmit",
    "check-exports": "attw --pack . --ignore-rules=cjs-resolves-to-esm"
  },
  "exports": {
    ".": {
      "types": "./dist/index.d.ts",
      "import": "./dist/index.js",
      "require": "./dist/index.cjs"
    },
    "./core": {
      "types": "./dist/core/index.d.ts",
      "import": "./dist/core/index.js",
      "require": "./dist/core/index.cjs"
    },
    "./types": {
      "types": "./dist/types/index.d.ts",
      "import": "./dist/types/index.js",
      "require": "./dist/types/index.cjs"
    },
    "./errors": {
      "types": "./dist/errors/index.d.ts",
      "import": "./dist/errors/index.js",
      "require": "./dist/errors/index.cjs"
    },
    "./explorer": {
      "types": "./dist/explorer/index.d.ts",
      "import": "./dist/explorer/index.js",
      "require": "./dist/explorer/index.cjs"
    },
    "./userop": {
      "types": "./dist/userop/index.d.ts",
      "import": "./dist/userop/index.js",
      "require": "./dist/userop/index.cjs"
    },
    "./abstract": {
      "types": "./dist/abstract/index.d.ts",
      "import": "./dist/abstract/index.js",
      "require": "./dist/abstract/index.cjs"
    }
  },
  "dependencies": {
    "@noble/curves": "^1.8.0",
    "@noble/hashes": "^1.7.0",
    "axios": "^1.7.9",
    "axios-retry": "^4.5.0",
    "json-canonicalize": "^1.0.6",
    "uuid": "^11.0.4",
    "viem": "^2.22.2",
    "zod": "^3.24.1"
  },
  "devDependencies": {
    "@arethetypeswrong/cli": "^0.17.2",
    "@okto_web3/eslint-config": "workspace:*",
    "@okto_web3/prettier-config": "workspace:*",
    "@okto_web3/typescript-config": "workspace:*",
    "@types/node": "^22.10.5",
    "rimraf": "^6.0.1",
    "tsc-alias": "^1.8.10",
    "tsup": "^8.3.6",
    "tsx": "^4.19.2",
    "typescript": "^5.7.2"
  },
  "author": "Sparsh Agarwal <sparsh.a@coindcx.com>"
}<|MERGE_RESOLUTION|>--- conflicted
+++ resolved
@@ -1,10 +1,6 @@
 {
   "name": "@okto_web3/core-js-sdk",
-<<<<<<< HEAD
-  "version": "0.6.4-dev.81",
-=======
   "version": "1.0.1-dev.2",
->>>>>>> 48b0767d
   "description": "Core JS for Okto SDK",
   "type": "module",
   "main": "dist/index.js",
