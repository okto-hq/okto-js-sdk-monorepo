--- conflicted
+++ resolved
@@ -212,13 +212,8 @@
     return userop;
   }
 
-<<<<<<< HEAD
   private isLoggedIn(): boolean {
     return this.getSessionConfig() !== undefined;
-=======
-  public isLoggedIn(): boolean {
-    return this._sessionConfig !== undefined;
->>>>>>> c1214e58
   }
 
   /**
@@ -226,7 +221,6 @@
    */
   public sessionClear(): void {
     this._sessionConfig = undefined;
-    this._user = undefined;
   }
 }
 
