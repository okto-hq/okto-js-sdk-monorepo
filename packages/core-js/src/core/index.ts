--- conflicted
+++ resolved
@@ -14,10 +14,6 @@
   validateAuthData,
   validateContact,
   validateEmail,
-<<<<<<< HEAD
-  validateNotLoggedIn,
-=======
->>>>>>> 5d3c4c56
   validateOktoClientConfig,
   validatePhoneNumber,
   validateUserOp,
@@ -35,10 +31,7 @@
   WhatsAppResendOtpResponse,
   WhatsAppSendOtpResponse,
 } from '@/types/auth/whatsapp.js';
-<<<<<<< HEAD
 import SocialAuthUrlGenerator from '@/authentication/social.js';
-=======
->>>>>>> 5d3c4c56
 
 export interface OktoClientConfig {
   environment: Env;
@@ -54,10 +47,7 @@
   readonly isDev: boolean = true; //* Mark it as true for development environment
   private _whatsAppAuthentication: WhatsAppAuthentication;
   private _emailAuthentication: EmailAuthentication;
-<<<<<<< HEAD
   private _socialAuthUrlGenerator: SocialAuthUrlGenerator;
-=======
->>>>>>> 5d3c4c56
 
   constructor(config: OktoClientConfig) {
     validateOktoClientConfig(config);
@@ -74,10 +64,7 @@
     this._emailAuthentication = new EmailAuthentication(
       config.clientPrivateKey,
     );
-<<<<<<< HEAD
     this._socialAuthUrlGenerator = new SocialAuthUrlGenerator();
-=======
->>>>>>> 5d3c4c56
   }
 
   get env(): EnvConfig {
@@ -109,16 +96,12 @@
     method: 'email' | 'whatsapp',
   ): Promise<EmailSendOtpResponse | WhatsAppSendOtpResponse> {
     try {
-<<<<<<< HEAD
-      validateContact(contact, method);
-=======
       const validatedContact = validateContact(contact, method);
 
       if (validatedContact === null) {
         throw new BaseError('Invalid contact information or method');
       }
 
->>>>>>> 5d3c4c56
       if (method === 'email') {
         return this._emailAuthentication.sendOTP(this, contact);
       } else if (method === 'whatsapp') {
@@ -146,15 +129,11 @@
     method: 'email' | 'whatsapp',
   ): Promise<EmailResendOtpResponse | WhatsAppResendOtpResponse> {
     try {
-<<<<<<< HEAD
-      validateContact(contact, method);
-=======
       const validatedContact = validateContact(contact, method);
 
       if (validatedContact === null) {
         throw new BaseError('Invalid contact information or method');
       }
->>>>>>> 5d3c4c56
 
       if (method === 'email') {
         return this._emailAuthentication.resendOTP(this, contact, token);
@@ -186,13 +165,9 @@
     onSuccess?: (session: SessionConfig) => void,
     overrideSessionConfig?: SessionConfig | undefined,
   ): Promise<Address | RpcError | undefined> {
-<<<<<<< HEAD
-    validateNotLoggedIn(this.isLoggedIn());
-=======
     if (this.isLoggedIn()) {
       throw new BaseError('User is already logged in. Please log out first.');
     }
->>>>>>> 5d3c4c56
     validateAuthData(data);
 
     const clientPrivateKey = this._clientConfig.clientPrivKey;
@@ -258,13 +233,9 @@
     onSuccess?: (session: SessionConfig) => void,
     overrideSessionConfig?: SessionConfig | undefined,
   ): Promise<Address | RpcError | undefined> {
-<<<<<<< HEAD
-    validateNotLoggedIn(this.isLoggedIn());
-=======
     if (this.isLoggedIn()) {
       throw new BaseError('User is already logged in. Please log out first.');
     }
->>>>>>> 5d3c4c56
     validateEmail(email);
     try {
       const verifyResponse = await this._emailAuthentication.verifyOTP(
@@ -313,16 +284,11 @@
     onSuccess?: (session: SessionConfig) => void,
     overrideSessionConfig?: SessionConfig | undefined,
   ): Promise<Address | RpcError | undefined> {
-<<<<<<< HEAD
-    validateNotLoggedIn(this.isLoggedIn());
-    validatePhoneNumber(phoneNumber);
-=======
     if (this.isLoggedIn()) {
       throw new BaseError('User is already logged in. Please log out first.');
     }
     validatePhoneNumber(phoneNumber);
 
->>>>>>> 5d3c4c56
     try {
       const verifyResponse = await this._whatsAppAuthentication.verifyOTP(
         this,
@@ -353,7 +319,6 @@
     }
   }
 
-<<<<<<< HEAD
   public async loginUsingSocial(
     provider: 'google',
     state: Record<string, string>,
@@ -388,8 +353,6 @@
     }
   }
 
-=======
->>>>>>> 5d3c4c56
   /**
    * Verifies if the user is logged in.
    * If user is not logged in, it clears the auth options.
