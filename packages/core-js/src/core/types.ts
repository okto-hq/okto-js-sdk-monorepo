import type { Address, Hash, Hex } from '@/types/core.js';

export type Env = 'staging' | 'sandbox' | 'production';

export interface EnvConfig {
  gatewayBaseUrl: string;
  bffBaseUrl: string;
  paymasterAddress: Address;
  jobManagerAddress: Address;
  entryPointAddress: Address;
  chainId: number;
  authPageUrl: string;
<<<<<<< HEAD
  onrampUrl: string;
=======
  authRedirectUrl: string;
>>>>>>> eedc764f
}

export interface ClientConfig {
  clientPubKey: string;
  clientPrivKey: Hash;
  clientSWA: Hex;
}

export interface SessionConfig {
  sessionPubKey: string;
  sessionPrivKey: Hash;
  userSWA: Hex;
  email?: string;
}

export interface AuthParams {
  clientPrivateKey: Hash;
  clientSWA: Hex;
}<|MERGE_RESOLUTION|>--- conflicted
+++ resolved
@@ -10,11 +10,8 @@
   entryPointAddress: Address;
   chainId: number;
   authPageUrl: string;
-<<<<<<< HEAD
   onrampUrl: string;
-=======
   authRedirectUrl: string;
->>>>>>> eedc764f
 }
 
 export interface ClientConfig {
