import type { Address, Hash, Hex } from '@/types/core.js';

export type Env = 'staging' | 'sandbox' | 'production';

export interface EnvConfig {
  gatewayBaseUrl: string;
  bffBaseUrl: string;
  paymasterAddress: Address;
  jobManagerAddress: Address;
  entryPointAddress: Address;
  chainId: number;
  authPageUrl: string;
<<<<<<< HEAD
  authRedirectUrl: string;
  signMessageMpcThreshold: number;
=======
  onrampUrl: string;
>>>>>>> b498bee8
}

export interface ClientConfig {
  clientPubKey: string;
  clientPrivKey: Hash;
  clientSWA: Hex;
}

export interface SessionConfig {
  sessionPubKey: string;
  sessionPrivKey: Hash;
  userSWA: Hex;
  email?: string;
}

export interface AuthParams {
  clientPrivateKey: Hash;
  clientSWA: Hex;
}<|MERGE_RESOLUTION|>--- conflicted
+++ resolved
@@ -10,12 +10,9 @@
   entryPointAddress: Address;
   chainId: number;
   authPageUrl: string;
-<<<<<<< HEAD
   authRedirectUrl: string;
   signMessageMpcThreshold: number;
-=======
   onrampUrl: string;
->>>>>>> b498bee8
 }
 
 export interface ClientConfig {
