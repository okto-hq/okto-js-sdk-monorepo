/**
 * Represents Token data
 */
export type Token = {
  address: string;
  caipId: string;
  symbol: string;
  image: string;
  name: string;
  shortName: string;
  id: string;
  groupId: string;
  isPrimary: boolean;
  caip2Id: string;
  networkName: string;
  isOnrampEnabled: boolean;
};

/**
 * Represents GSN Token data
 */
<<<<<<< HEAD
export type NftCollection = {
  nftCollectionId: string;
  collectionAddress: string;
  network: Network;
  whitelisted: boolean | undefined;
  ercType: 'ERC721' | 'ERC1155';
};
=======
export interface GSNToken {
  caip2Id: string;
  address: string;
  amount: string;
  amountInUSDT: string;
}
>>>>>>> 4d3aa59b

/**
 * Represents Token data for SWAP
 */
export type TokenEntity = {
  id: string;
  entityType: string;
  details: {
    address: string;
    chainId: string;
    decimals: string;
    name: string;
    symbol: string;
    logo: string;
    price: string;
    networkName: string;
    isActive: boolean;
    isTradable: boolean;
    groupId?: string;
    isPrimary?: boolean;
    tags?: string[];
    totalSupply?: string;
    type?: string;
    age?: number;
    priority?: number;
    fdv?: number;
    priceChange_24h?: number;
    priceVolData?: Record<string, unknown>;
    tokenRank?: number;
    category?: string[];
    [key: string]:
      | string
      | number
      | boolean
      | string[]
      | Record<string, unknown>
      | undefined;
  };
};

/**
<<<<<<< HEAD
 * Represents GSN Token data
 */
export interface GSNToken {
  caip2Id: string;
  address: string;
  amount: string;
  amountInUSDT: string;
}

/**
=======
>>>>>>> 4d3aa59b
 * Parameters for token listing requests
 */
export type TokenListingParams = {
  identifier: string;
  caip2_ids?: string[];
  searchText?: string;
};

/**
 * Options for the getTokensForSwap method
 */
export type TokenListingFilter = {
  type: 'discovery' | 'network_filter' | 'search';
  networks?: string[]; // Networks in caip2 format (e.g., "eip155:222")
  searchText?: string;
};<|MERGE_RESOLUTION|>--- conflicted
+++ resolved
@@ -19,22 +19,12 @@
 /**
  * Represents GSN Token data
  */
-<<<<<<< HEAD
-export type NftCollection = {
-  nftCollectionId: string;
-  collectionAddress: string;
-  network: Network;
-  whitelisted: boolean | undefined;
-  ercType: 'ERC721' | 'ERC1155';
-};
-=======
 export interface GSNToken {
   caip2Id: string;
   address: string;
   amount: string;
   amountInUSDT: string;
 }
->>>>>>> 4d3aa59b
 
 /**
  * Represents Token data for SWAP
@@ -76,7 +66,6 @@
 };
 
 /**
-<<<<<<< HEAD
  * Represents GSN Token data
  */
 export interface GSNToken {
@@ -87,8 +76,6 @@
 }
 
 /**
-=======
->>>>>>> 4d3aa59b
  * Parameters for token listing requests
  */
 export type TokenListingParams = {
