--- conflicted
+++ resolved
@@ -2,8 +2,4 @@
 export * from './chains.js';
 export * from './common.js';
 export * from './tokens.js';
-<<<<<<< HEAD
-export * from './swap.js';
-=======
-export * from './estimate.js';
->>>>>>> 8ada7d55
+export * from './estimate.js';