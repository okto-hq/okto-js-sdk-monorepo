--- conflicted
+++ resolved
@@ -1,9 +1,5 @@
+import type { AptosFunctionArgumentTypes } from '@/userop/types.js';
 import type { Address, Hash, Hex } from '../core.js';
-import type { AptosFunctionArgumentTypes } from '@/userop/types.js';
-<<<<<<< HEAD
-=======
-import type { Address, Hash, Hex } from '../core.js';
->>>>>>> d3e5ff58
 
 /**
  * ========================
@@ -330,26 +326,6 @@
   };
 };
 
-export type EstimateGasLimitsPayload = {
-  sender?: Hex;
-  nonce?: Hex;
-  callData?: Hex;
-  maxFeePerGas?: string;
-  maxPriorityFeePerGas?: string;
-  paymasterData?: Hex | undefined;
-  paymaster?: Address | undefined;
-};
-
-export type EstimateGasLimitsResponse = {
-  preVerificationGas?: Hex;
-  verificationGasLimit?: Hex;
-  callGasLimit?: Hex;
-  paymasterVerificationGasLimit?: Hex | undefined;
-  paymasterPostOpGasLimit?: Hex | undefined;
-  maxFeePerGas?: Hex;
-  maxPriorityFeePerGas?: Hex;
-};
-
 /**
  * ========================
  * Read Contract Types
