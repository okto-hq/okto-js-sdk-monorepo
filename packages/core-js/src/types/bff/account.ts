--- conflicted
+++ resolved
@@ -1,9 +1,6 @@
-<<<<<<< HEAD
+import type { Address, Hash, Hex } from '../core.js';
 import type { AptosFunctionArgumentTypes } from '@/userop/types.js';
 import type { Hash } from '../core.js';
-=======
-import type { Address, Hash, Hex } from '../core.js';
->>>>>>> 64ebe927
 
 /**
  * ========================
@@ -330,7 +327,6 @@
   };
 };
 
-<<<<<<< HEAD
 /**
  * ========================
  * Read Contract Types
@@ -387,7 +383,7 @@
         details?: string;
       };
     };
-=======
+
 export type EstimateGasLimitsPayload = {
   sender?: Hex;
   nonce?: Hex;
@@ -406,5 +402,4 @@
   paymasterPostOpGasLimit?: Hex | undefined;
   maxFeePerGas?: Hex;
   maxPriorityFeePerGas?: Hex;
-};
->>>>>>> 64ebe927
+};