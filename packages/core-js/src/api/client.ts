--- conflicted
+++ resolved
@@ -2,11 +2,7 @@
 import { RpcError } from '@/errors/index.js';
 import { getAuthorizationToken } from '@/utils/auth.js';
 import { convertKeysToCamelCase } from '@/utils/convertToCamelCase.js';
-<<<<<<< HEAD
-import axios, { type AxiosRequestConfig } from 'axios';
-=======
 import axios, { AxiosError } from 'axios';
->>>>>>> 2b4cc624
 import axiosRetry from 'axios-retry';
 import { BaseError } from 'viem';
 import { createLoggingInterceptor } from './logger.js';
@@ -21,17 +17,10 @@
 
   client.interceptors.request.use(
     (config) => {
-      if (config.headers && config.headers['Skip-Authorization'] === 'true') {
-        logCurlCommand(config);
+      if (config.headers['Skip-Authorization'] == 'true') {
         return config;
       }
-
-      const token = getAuthorizationToken();
-      if (config.headers) {
-        config.headers.Authorization = `Bearer ${token}`;
-      }
-
-      logCurlCommand(config, token);
+      config.headers.setAuthorization(`Bearer ${getAuthorizationToken()}`);
       return config;
     },
     (error) => {
@@ -68,30 +57,6 @@
   return client;
 }
 
-function logCurlCommand(config: AxiosRequestConfig, token?: string): void {
-  const method = config.method?.toUpperCase() || 'GET';
-  const url = `${config.baseURL || ''}${config.url || ''}`;
-
-  const headers = Object.entries(config.headers || {})
-    .filter(([key, value]) => value) // Filter out empty headers
-    .map(([key, value]) => `-H "${key}: ${value}"`)
-    .join(' ');
-
-  const data =
-    config.data && typeof config.data === 'object'
-      ? `--data '${JSON.stringify(config.data)}'`
-      : config.data
-        ? `--data '${config.data}'`
-        : '';
-
-  const authHeader = token ? `-H "Authorization: Bearer ${token}"` : '';
-
-  const curlCommand =
-    `curl -X ${method} "${url}" ${headers} ${authHeader} ${data}`.trim();
-
-  console.log(curlCommand);
-}
-
 function getBffClient() {
   const client = axios.create({
     baseURL: globalConfig.env.bffBaseUrl,
@@ -102,13 +67,7 @@
 
   client.interceptors.request.use(
     (config) => {
-      const token = getAuthorizationToken();
-      console.log(`karan is here in curl ${token}`);
-      if (config.headers) {
-        config.headers.Authorization = `Bearer ${token}`;
-      }
-      console.log(`Karan is here in bff request abbea`);
-      logCurlCommand(config);
+      config.headers.setAuthorization(`Bearer ${getAuthorizationToken()}`);
       return config;
     },
     (error) => {
