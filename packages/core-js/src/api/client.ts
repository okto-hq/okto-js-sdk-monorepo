--- conflicted
+++ resolved
@@ -50,60 +50,11 @@
     },
   );
 
-<<<<<<< HEAD
-  client.interceptors.response.use(
-    (response) => {
-      logCurlCommand(response.config);
-      console.log('Request Data:', JSON.stringify(response.config.data));
-      console.log('\nResponse Data:', JSON.stringify(response.data), '\n');
-      return response;
-    },
-    (error) => {
-      if (error.response) {
-        logCurlCommand(error.response.config);
-        console.log(
-          'Request Data:',
-          JSON.stringify(error.response.config.data),
-        );
-        console.log(
-          '\nResponse Data:',
-          JSON.stringify(error.response.data),
-          '\n',
-        );
-      }
-      return Promise.reject(error);
-    },
-  );
-=======
   if (globalConfig.isDev) {
     client.interceptors.response.use(...createLoggingInterceptor());
   }
->>>>>>> 2b4cc624
 
   return client;
-}
-
-function logCurlCommand(config: any, token?: string): void {
-  const method = config.method?.toUpperCase() || 'GET';
-  const url = `${config.baseURL || ''}${config.url || ''}`;
-  const headers = Object.entries(config.headers || {})
-    .filter(([key, value]) => value) // Filter out empty headers
-    .map(([key, value]) => `-H "${key}: ${value}"`)
-    .join(' ');
-  const data =
-    config.data && typeof config.data === 'object'
-      ? `--data '${JSON.stringify(config.data)}'`
-      : config.data
-        ? `--data '${config.data}'`
-        : '';
-  const authHeader = token ? `-H "Authorization: Bearer ${token}"` : '';
-
-  const curlCommand =
-    `curl -X ${method} "${url}" ${headers} ${authHeader} ${data}`.trim();
-
-  console.log('\n----- cURL Command Start -----\n');
-  console.log(curlCommand);
-  console.log('\n----- cURL Command End -----\n');
 }
 
 function getBffClient() {
