import type {
  ApiResponse,
  ApiResponseWithCount,
  UserOp,
} from '@/types/index.js';

import type OktoClient from '@/core/index.js';
import type {
<<<<<<< HEAD
=======
  EstimateGasLimitsPayload,
  EstimateGasLimitsResponse,
  EstimateOrderPayload,
>>>>>>> 5103018b
  Order,
  OrderFilterRequest,
  ReadContractPayload,
  ReadContractResponse,
  UserNFTBalance,
  UserPortfolioActivity,
  UserPortfolioData,
  Wallet,
} from '@/types/bff/account.js';
import type { GetSupportedNetworksResponseData } from '@/types/bff/chains.js';
import type {
  TokenEntity,
  TokenListingFilter,
  TokenListingParams,
} from '@/types/bff/tokens.js';
import type { Token } from '@/types/bff/tokens.js';
import type {
  AuthenticatePayloadParam,
  AuthenticateResult,
  UserSessionResponse,
} from '@/types/gateway/authenticate.js';
import { getBffClient } from './client.js';
import type {
  TokenTransferEstimateRequest,
  TokenTransferEstimateResponse,
  NFTTransferEstimateRequest,
  NFTTransferEstimateResponse,
  AptosRawTransactionEstimateRequest,
  AptosRawTransactionEstimateResponse,
  EvmRawTransactionEstimateResponse,
  EvmRawTransactionEstimateRequest,
  NftMintEstimateRequest,
  NftMintEstimateResponse,
  NftCreateCollectionEstimateRequest,
  NftCreateCollectionEstimateResponse,
  SwapEstimateRequest,
  SwapEstimateResponse,
} from '@/types/bff/estimate.js';
import type {
  GetUserKeysResult,
  SignMessageParams,
  SignMessageResult,
} from '@/types/gateway/signMessage.js';
import type { ExecuteResult } from '@/types/gateway/execute.js';
import type { getUserOperationGasPriceResult } from '@/types/gateway/g.js';

class BffClientRepository {
  private static routes = {
    // GET
    getWallets: '/api/oc/v1/wallets',
    getSupportedNetworks: '/api/oc/v1/supported/networks',
    getSupportedTokens: '/api/oc/v1/supported/tokens',
    getPortfolio: '/api/oc/v2/aggregated-portfolio',
    getPortfolioForSwap: '/api/oc/v1/user-unfiltered-portfolio',
    getPortfolioActivity: '/api/oc/v1/portfolio/activity',
    getPortfolioNft: '/api/oc/v1/portfolio/nft',
    getOrders: '/api/oc/v1/orders',
    getNftOrderDetails: '/api/oc/v1/nft/order-details',
    getEntities: '/api/oc/v1/entities',
    getUserKeys: '/api/oc/v1/user-keys',
    gasValues: '/api/oc/v1/gas-values',

    // POST
    estimateOrder: '/api/oc/v1/estimate',
    estimateGasLimits: '/api/oc/v1/estimate-userop',
    verifySession: '/api/oc/v1/verify-session',
    authenticate: '/api/oc/v1/authenticate',
    execute: '/api/oc/v1/execute',
    signMessage: '/api/oc/v1/signMessage',
    rawRead: '/api/oc/v1/readContractData',
  };

  /**
   * Retrieves the list of wallets for the authenticated user from the BFF service.
   */
  public static async getWallets(oc: OktoClient): Promise<Wallet[]> {
    const response = await getBffClient(oc).get<ApiResponse<Wallet[]>>(
      this.routes.getWallets,
    );

    if (!response.data.data) {
      throw new Error('Response data is missing');
    }

    return response.data.data;
  }

  /**
   * Retrieves the list of supported networks from the BFF service.
   */
  public static async getSupportedNetworks(
    oc: OktoClient,
  ): Promise<GetSupportedNetworksResponseData[]> {
    const response = await getBffClient(oc).get<
      ApiResponseWithCount<'network', GetSupportedNetworksResponseData>
    >(this.routes.getSupportedNetworks);

    if (response.data.status === 'error') {
      throw new Error('Failed to retrieve supported networks');
    }

    if (!response.data.data) {
      throw new Error('Response data is missing');
    }

    return response.data.data.network;
  }

  public static async verifySession(
    oc: OktoClient,
  ): Promise<UserSessionResponse> {
    const response = await getBffClient(oc).get<
      ApiResponse<UserSessionResponse>
    >(this.routes.verifySession);

    if (response.data.status === 'error') {
      throw new Error('Failed to verify user session');
    }

    if (!response.data.data) {
      throw new Error('Response data is missing');
    }

    return response.data.data;
  }

  /**
   * Retrieves the list of supported tokens from the BFF service.
   */
  public static async getSupportedTokens(oc: OktoClient): Promise<Token[]> {
    const response = await getBffClient(oc).get<
      ApiResponseWithCount<'tokens', Token>
    >(this.routes.getSupportedTokens);

    if (!response.data.data) {
      throw new Error('Response data is missing');
    }

    return response.data.data.tokens;
  }

  /**
   * Retrieves the aggregated portfolio for the authenticated user from the BFF service.
   */
  public static async getPortfolio(oc: OktoClient): Promise<UserPortfolioData> {
    const response = await getBffClient(oc).get<ApiResponse<UserPortfolioData>>(
      this.routes.getPortfolio,
    );

    if (response.data.status === 'error') {
      throw new Error('Failed to retrieve portfolio');
    }

    if (!response.data.data) {
      throw new Error('Response data is missing');
    }

    return response.data.data;
  }

  /**
   * Retrieves the aggregated portfolio for the Swap with non-whitelisted Tokens.
   */
  public static async getPortfolioForSwap(
    oc: OktoClient,
  ): Promise<UserPortfolioData> {
    const response = await getBffClient(oc).get<ApiResponse<UserPortfolioData>>(
      this.routes.getPortfolioForSwap,
    );

    if (response.data.status === 'error') {
      throw new Error('Failed to retrieve portfolio');
    }

    if (!response.data.data) {
      throw new Error('Response data is missing');
    }

    return response.data.data;
  }

  /**
   * Retrieves the portfolio activity for the authenticated user from the BFF service.
   */
  public static async getPortfolioActivity(
    oc: OktoClient,
  ): Promise<UserPortfolioActivity[]> {
    const response = await getBffClient(oc).get<
      ApiResponseWithCount<'activity', UserPortfolioActivity>
    >(this.routes.getPortfolioActivity);

    if (response.data.status === 'error') {
      throw new Error('Failed to retrieve portfolio activity');
    }

    if (!response.data.data) {
      throw new Error('Response data is missing');
    }

    return response.data.data.activity;
  }

  /**
   * Retrieves the NFT portfolio for the authenticated user from the BFF service.
   */
  public static async getPortfolioNft(
    oc: OktoClient,
  ): Promise<UserNFTBalance[]> {
    const response = await getBffClient(oc).get<
      ApiResponseWithCount<'details', UserNFTBalance>
    >(this.routes.getPortfolioNft);

    if (response.data.status === 'error') {
      throw new Error('Failed to retrieve NFT portfolio');
    }

    if (!response.data.data) {
      throw new Error('Response data is missing');
    }

    return response.data.data.details;
  }

  /**
   * Retrieves the list of orders for the authenticated user from the BFF service.
   */
  public static async getOrders(
    oc: OktoClient,
    filters?: OrderFilterRequest,
  ): Promise<Order[]> {
    const response = await getBffClient(oc).get<
      ApiResponseWithCount<'items', Order>
    >(this.routes.getOrders, {
      params: {
        intent_id: filters?.intentId,
        status: filters?.status,
        intent_type: filters?.intentType,
      },
    });

    if (response.data.status === 'error') {
      throw new Error('Failed to retrieve orders: ' + response.data.error);
    }

    if (!response.data.data?.items) {
      throw new Error('No orders found or response data is missing.');
    }

    return response.data.data.items;
  }
  /**
   * Retrieves the details of executed NFT orders from the backend.
   */
  public static async getNftOrderDetails(oc: OktoClient): Promise<Order[]> {
    return await this.getOrders(oc, { intentType: 'NFT_TRANSFER' });
  }

  /**
<<<<<<< HEAD
   * Retrieves tokens for swap based on different listing criteria
   * @param oc OktoClient instance
   * @param options Listing options (discovery, network filter, or search)
   * @returns Promise with array of TokenEntity objects
   */
  public static async getTokensForSwap(
=======
   * Estimates the gas limits for a user operation.
   */
  public static async estimateGasLimits(
    oc: OktoClient,
    payload: EstimateGasLimitsPayload,
  ): Promise<EstimateGasLimitsResponse> {
    const response = await getBffClient(oc).post<
      ApiResponse<EstimateGasLimitsResponse>
    >(this.routes.estimateGasLimits, payload);

    if (response.data.status === 'error') {
      throw new Error(
        'Failed to estimate user operation: ' + response.data.error?.message,
      );
    }

    if (!response.data.data) {
      throw new Error('Response data is missing');
    }

    return response.data.data;
  }

  public static async estimateOrder(
>>>>>>> 5103018b
    oc: OktoClient,
    filters: TokenListingFilter,
  ): Promise<TokenEntity[]> {
    const params: TokenListingParams = {
      identifier: '',
    };

    switch (filters.type) {
      case 'discovery':
        params.identifier = 'active_tradable_tokens_v1';
        break;
      case 'network_filter':
        if (!filters.networks || filters.networks.length === 0) {
          throw new Error('Networks must be provided for network filter type');
        }
        params.identifier = 'active_tradable_tokens_by_caip2_ids_v1';
        params.caip2_ids = filters.networks;
        break;
      case 'search':
        if (!filters.searchText) {
          throw new Error('Search text must be provided for search type');
        }
        params.identifier = 'searchable_tokens_v1';
        params.searchText = filters.searchText;
        break;
      default:
        throw new Error('Invalid listing type specified');
    }
    const response = await getBffClient(oc).get<
      ApiResponse<{ entities: TokenEntity[] }>
    >(this.routes.getEntities, { params });

    if (response.data.status === 'error') {
      throw new Error(
        `Failed to retrieve tokens: ${response.data.error?.message || 'Unknown error'}`,
      );
    }

    if (!response.data.data || !response.data.data.entities) {
      throw new Error('Response data is missing');
    }

    return response.data.data.entities;
  }

  public static async getSwapEstimate(
    oc: OktoClient,
    requestBody: SwapEstimateRequest,
  ): Promise<SwapEstimateResponse> {
    const response = await getBffClient(oc).post<
      ApiResponse<SwapEstimateResponse>
    >(this.routes.estimateOrder, requestBody);

    if (response.data.status === 'error') {
      throw new Error('Failed to estimate token transfer');
    }

    if (!response.data.data) {
      throw new Error('Response data is missing');
    }

    return response.data.data;
  }

  /**
   * Gets the NFT transfer estimate from the BFF API.
   *
   * @param oc - The OktoClient instance.
   * @param requestBody - The NFT transfer estimate request parameters.
   * @returns The NFT transfer estimate response.
   */
  public static async getTokenTransferEstimate(
    oc: OktoClient,
    requestBody: TokenTransferEstimateRequest,
  ): Promise<TokenTransferEstimateResponse> {
    const response = await getBffClient(oc).post<
      ApiResponse<TokenTransferEstimateResponse>
    >(this.routes.estimateOrder, requestBody);

    if (response.data.status === 'error') {
      throw new Error('Failed to estimate NFT transfer');
    }

    if (!response.data.data) {
      throw new Error('Response data is missing');
    }

    return response.data.data;
  }

  /**
   * Gets the NFT transfer estimate from the BFF API.
   *
   * @param oc - The OktoClient instance.
   * @param requestBody - The NFT transfer estimate request parameters.
   * @returns The NFT transfer estimate response.
   */
  public static async getNFTTransferEstimate(
    oc: OktoClient,
    requestBody: NFTTransferEstimateRequest,
  ): Promise<NFTTransferEstimateResponse> {
    const response = await getBffClient(oc).post<
      ApiResponse<NFTTransferEstimateResponse>
    >(this.routes.estimateOrder, requestBody);

    if (response.data.status === 'error') {
      throw new Error('Failed to estimate NFT transfer');
    }

    if (!response.data.data) {
      throw new Error('Response data is missing');
    }

    return response.data.data;
  }

  /**
   * Gets a EVM raw transaction estimate from the BFF API.
   *
   * @param oc - The OktoClient instance
   * @param requestBody - The EVM raw transaction estimate request
   * @returns The raw transaction estimate response
   * @throws Error if the estimate fails or response is missing
   */
  public static async getEvmRawTransactionEstimate(
    oc: OktoClient,
    requestBody: EvmRawTransactionEstimateRequest,
  ): Promise<EvmRawTransactionEstimateResponse> {
    const response = await getBffClient(oc).post<
      ApiResponse<EvmRawTransactionEstimateResponse>
    >(this.routes.estimateOrder, requestBody);

    if (response.data.status === 'error') {
      throw new Error('Failed to estimate raw transaction');
    }

    if (!response.data.data) {
      throw new Error('Response data is missing');
    }

    return response.data.data;
  }

  /**
   * Gets a Aptos raw transaction estimate from the BFF API.
   *
   * @param oc - The OktoClient instance
   * @param requestBody - The Aptos raw transaction estimate request
   * @returns The raw transaction estimate response
   * @throws Error if the estimate fails or response is missing
   */

  public static async getAptosRawTransactionEstimate(
    oc: OktoClient,
    requestBody: AptosRawTransactionEstimateRequest,
  ): Promise<AptosRawTransactionEstimateResponse> {
    const response = await getBffClient(oc).post<
      ApiResponse<AptosRawTransactionEstimateResponse>
    >(this.routes.estimateOrder, requestBody);

    if (response.data.status === 'error') {
      throw new Error('Failed to estimate Aptos raw transaction');
    }

    if (!response.data.data) {
      throw new Error('Response data is missing');
    }

    return response.data.data;
  }

  /**
   * Gets a NFT Mint estimate from the BFF API.
   *
   * @param oc - The OktoClient instance
   * @param requestBody - The NFT Mint estimate request
   * @returns The raw transaction estimate response
   * @throws Error if the estimate fails or response is missing
   */

  public static async getNftMintEstimate(
    oc: OktoClient,
    requestBody: NftMintEstimateRequest,
  ): Promise<NftMintEstimateResponse> {
    const response = await getBffClient(oc).post<
      ApiResponse<NftMintEstimateResponse>
    >(this.routes.estimateOrder, requestBody);

    if (response.data.status === 'error') {
      throw new Error('Failed to estimate NFT mint');
    }

    if (!response.data.data) {
      throw new Error('Response data is missing');
    }

    return response.data.data;
  }

  /**
   * Gets an estimate for NFT collection creation.
   *
   * This function provides an estimation of fees and other details for creating
   * an NFT collection on the blockchain.
   *
   * @param oc - The OktoClient instance used to interact with the blockchain.
   * @param requestBody - The request containing NFT collection details and other parameters.
   * @returns A promise resolving to the estimation response with details and userOp.
   * @throws Error if the estimation fails or response data is missing.
   */

  public static async getNftCreateCollectionEstimate(
    oc: OktoClient,
    requestBody: NftCreateCollectionEstimateRequest,
  ): Promise<NftCreateCollectionEstimateResponse> {
    const response = await getBffClient(oc).post<
      ApiResponse<NftCreateCollectionEstimateResponse>
    >(this.routes.estimateOrder, requestBody);

    if (response.data.status === 'error') {
      throw new Error('Failed to estimate NFT collection creation');
    }

    if (!response.data.data) {
      throw new Error('Response data is missing');
    }

    return response.data.data;
  }

  /**
   * Authenticates the user with the Gateway service using BFF API.
   *
   * @returns {Promise<AuthenticateResult>} A promise that resolves to an AuthenticateResult object.
   * @throws {Error} If the API request fails or returns an invalid response.
   * @throws {Error} If the user is not authenticated.
   */
  public static async authenticate(
    oc: OktoClient,
    data: AuthenticatePayloadParam,
  ): Promise<AuthenticateResult> {
    const response = await getBffClient(oc).post<
      ApiResponse<AuthenticateResult>
    >(this.routes.authenticate, data, {
      headers: {
        'Skip-Authorization': true,
      },
    });

    if (response.data.status === 'error') {
      throw new Error('Authentication failed: ' + response.data.error);
    }

    if (!response.data.data) {
      throw new Error('Authentication response data is missing');
    }

    return response.data.data;
  }

  /**
   * Executes a user operation with the Gateway service using BFF API.
   *
   * @returns {Promise<string>} A promise that resolves to a job ID string.
   * @throws {Error} If the API request fails or returns an invalid response.
   */
  public static async execute(oc: OktoClient, data: UserOp): Promise<string> {
    const response = await getBffClient(oc).post<ApiResponse<ExecuteResult>>(
      this.routes.execute,
      data,
    );

    if (response.data.status === 'error') {
      throw new Error('Execute operation failed: ' + response.data.error);
    }

    if (!response.data.data) {
      throw new Error('Execute response data is missing');
    }

    return response.data.data.jobId;
  }

  /**
   * Retrieves user keys from the Gateway service using BFF API.
   *
   * @returns {Promise<GetUserKeysResult>} A promise that resolves to user keys data.
   * @throws {Error} If the API request fails or returns an invalid response.
   */
  public static async GetUserKeys(oc: OktoClient): Promise<GetUserKeysResult> {
    const response = await getBffClient(oc).get<ApiResponse<GetUserKeysResult>>(
      this.routes.getUserKeys,
    );

    if (response.data.status === 'error') {
      throw new Error('Failed to retrieve user keys: ' + response.data.error);
    }

    if (!response.data.data) {
      throw new Error('User keys response data is missing');
    }

    return response.data.data;
  }

  /**
   * Signs a message using the Gateway service BFF API.
   *
   * @returns {Promise<SignMessageResult>} A promise that resolves to signed message data.
   * @throws {Error} If the API request fails or returns an invalid response.
   */
  public static async SignMessage(
    oc: OktoClient,
    data: SignMessageParams,
  ): Promise<SignMessageResult> {
    const response = await getBffClient(oc).post<
      ApiResponse<SignMessageResult>
    >(this.routes.signMessage, data);

    if (response.data.status === 'error') {
      throw new Error('Failed to sign message: ' + response.data.error);
    }

    if (!response.data.data) {
      throw new Error('Sign message response data is missing');
    }

    return response.data.data;
  }

  /**
   * Retrieves user operation gas price from the Gateway service using BFF API.
   *
   * @returns {Promise<getUserOperationGasPriceResult>} A promise that resolves to gas price data.
   * @throws {Error} If the API request fails or returns an invalid response.
   */
  public static async getUserOperationGasPrice(
    oc: OktoClient,
  ): Promise<getUserOperationGasPriceResult> {
    const response = await getBffClient(oc).get<
      ApiResponse<getUserOperationGasPriceResult>
    >(this.routes.gasValues);

    if (response.data.status === 'error') {
      throw new Error('Failed to retrieve gas values: ' + response.data.error);
    }

    if (!response.data.data) {
      throw new Error('Gas values response data is missing');
    }

    return response.data.data;
  }

  /**
   * Reads data from a smart contract using the BFF API.
   *
   * @param oc - The OktoClient instance.
   * @param requestBody - The updated request body containing advanced contract read parameters.
   * @returns ReadContractResponse the contract read response.
   * @throws Error if the read fails or throws error.
   */
  public static async rawRead(
    oc: OktoClient,
    requestBody: ReadContractPayload,
  ): Promise<ReadContractResponse | undefined> {
    const response = await getBffClient(oc).post<
      ApiResponse<ReadContractResponse>
    >(this.routes.rawRead, requestBody);

    if (response.data.status === 'error') {
      throw new Error('Failed to read contract data');
    }

    return response.data.data;
  }
}

export default BffClientRepository;<|MERGE_RESOLUTION|>--- conflicted
+++ resolved
@@ -6,12 +6,9 @@
 
 import type OktoClient from '@/core/index.js';
 import type {
-<<<<<<< HEAD
-=======
   EstimateGasLimitsPayload,
   EstimateGasLimitsResponse,
   EstimateOrderPayload,
->>>>>>> 5103018b
   Order,
   OrderFilterRequest,
   ReadContractPayload,
@@ -269,40 +266,38 @@
     return await this.getOrders(oc, { intentType: 'NFT_TRANSFER' });
   }
 
-  /**
-<<<<<<< HEAD
+   /**
+     * Estimates the gas limits for a user operation.
+     */
+
+    public static async estimateGasLimits(
+      oc: OktoClient,
+      payload: EstimateGasLimitsPayload,
+    ): Promise<EstimateGasLimitsResponse> {
+      const response = await getBffClient(oc).post<
+        ApiResponse<EstimateGasLimitsResponse>
+      >(this.routes.estimateGasLimits, payload);
+
+      if (response.data.status === 'error') {
+        throw new Error(
+          'Failed to estimate user operation: ' + response.data.error?.message,
+        );
+      }
+
+      if (!response.data.data) {
+        throw new Error('Response data is missing');
+      }
+
+      return response.data.data;
+    }
+
+  /**
    * Retrieves tokens for swap based on different listing criteria
    * @param oc OktoClient instance
    * @param options Listing options (discovery, network filter, or search)
    * @returns Promise with array of TokenEntity objects
    */
   public static async getTokensForSwap(
-=======
-   * Estimates the gas limits for a user operation.
-   */
-  public static async estimateGasLimits(
-    oc: OktoClient,
-    payload: EstimateGasLimitsPayload,
-  ): Promise<EstimateGasLimitsResponse> {
-    const response = await getBffClient(oc).post<
-      ApiResponse<EstimateGasLimitsResponse>
-    >(this.routes.estimateGasLimits, payload);
-
-    if (response.data.status === 'error') {
-      throw new Error(
-        'Failed to estimate user operation: ' + response.data.error?.message,
-      );
-    }
-
-    if (!response.data.data) {
-      throw new Error('Response data is missing');
-    }
-
-    return response.data.data;
-  }
-
-  public static async estimateOrder(
->>>>>>> 5103018b
     oc: OktoClient,
     filters: TokenListingFilter,
   ): Promise<TokenEntity[]> {
@@ -464,7 +459,7 @@
     >(this.routes.estimateOrder, requestBody);
 
     if (response.data.status === 'error') {
-      throw new Error('Failed to estimate Aptos raw transaction');
+      throw new Error('Failed to estimate order');
     }
 
     if (!response.data.data) {
@@ -656,29 +651,28 @@
 
     return response.data.data;
   }
-
-  /**
-   * Reads data from a smart contract using the BFF API.
-   *
-   * @param oc - The OktoClient instance.
-   * @param requestBody - The updated request body containing advanced contract read parameters.
-   * @returns ReadContractResponse the contract read response.
-   * @throws Error if the read fails or throws error.
-   */
-  public static async rawRead(
-    oc: OktoClient,
-    requestBody: ReadContractPayload,
-  ): Promise<ReadContractResponse | undefined> {
-    const response = await getBffClient(oc).post<
-      ApiResponse<ReadContractResponse>
-    >(this.routes.rawRead, requestBody);
-
-    if (response.data.status === 'error') {
-      throw new Error('Failed to read contract data');
-    }
-
-    return response.data.data;
-  }
+    /**
+     * Reads data from a smart contract using the BFF API.
+     *
+     * @param oc - The OktoClient instance.
+     * @param requestBody - The updated request body containing advanced contract read parameters.
+     * @returns ReadContractResponse the contract read response.
+     * @throws Error if the read fails or throws error.
+     */
+    public static async rawRead(
+      oc: OktoClient,
+      requestBody: ReadContractPayload,
+    ): Promise<ReadContractResponse | undefined> {
+      const response = await getBffClient(oc).post<
+        ApiResponse<ReadContractResponse>
+      >(this.routes.rawRead, requestBody);
+
+      if (response.data.status === 'error') {
+        throw new Error('Failed to read contract data');
+      }
+
+      return response.data.data;
+    }
 }
 
 export default BffClientRepository;