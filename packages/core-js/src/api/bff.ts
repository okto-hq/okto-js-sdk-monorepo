import type {
  ApiResponse,
  ApiResponseWithCount,
  UserOp,
} from '@/types/index.js';

import type OktoClient from '@/core/index.js';
import type {
  Order,
  OrderFilterRequest,
  ReadContractPayload,
  ReadContractResponse,
  UserNFTBalance,
  UserPortfolioActivity,
  UserPortfolioData,
  Wallet,
} from '@/types/bff/account.js';
import type { GetSupportedNetworksResponseData } from '@/types/bff/chains.js';
<<<<<<< HEAD
import type {
  Token,
  TokenEntity,
  TokenListingFilter,
  TokenListingParams,
} from '@/types/bff/tokens.js';
import type { UserSessionResponse } from '@/types/gateway/authenticate.js';
import { getBffClient } from './client.js';
import type {
  TokenTransferEstimateRequest,
  TokenTransferEstimateResponse,
  NFTTransferEstimateRequest,
  NFTTransferEstimateResponse,
  AptosRawTransactionEstimateRequest,
  AptosRawTransactionEstimateResponse,
  EvmRawTransactionEstimateResponse,
  EvmRawTransactionEstimateRequest,
  NftMintEstimateRequest,
  NftMintEstimateResponse,
  NftCreateCollectionEstimateRequest,
  NftCreateCollectionEstimateResponse,
  SwapEstimateRequest,
  SwapEstimateResponse,
} from '@/types/bff/estimate.js';
=======
import type { Token } from '@/types/bff/tokens.js';
import type {
  AuthenticatePayloadParam,
  AuthenticateResult,
  UserSessionResponse,
} from '@/types/gateway/authenticate.js';
import { getBffClient } from './client.js';
import type {
  GetUserKeysResult,
  SignMessageParams,
  SignMessageResult,
} from '@/types/gateway/signMessage.js';
import type { ExecuteResult } from '@/types/gateway/execute.js';
import type { getUserOperationGasPriceResult } from '@/types/gateway/g.js';
>>>>>>> 55cc4ed4

class BffClientRepository {
  private static routes = {
    // GET
    getWallets: '/api/oc/v1/wallets',
    getSupportedNetworks: '/api/oc/v1/supported/networks',
    getSupportedTokens: '/api/oc/v1/supported/tokens',
    getPortfolio: '/api/oc/v2/aggregated-portfolio',
    getPortfolioActivity: '/api/oc/v1/portfolio/activity',
    getPortfolioNft: '/api/oc/v1/portfolio/nft',
    getOrders: '/api/oc/v1/orders',
    getNftOrderDetails: '/api/oc/v1/nft/order-details',
<<<<<<< HEAD
    getEntities: '/api/oc/v1/entities',
=======
    getUserKeys: '/api/oc/v1/user-keys',
    gasValues: '/api/oc/v1/gas-values',
>>>>>>> 55cc4ed4

    // POST
    estimateOrder: '/api/oc/v1/estimate',
    verifySession: '/api/oc/v1/verify-session',
<<<<<<< HEAD
    rawRead: '/api/oc/v1/readContractData',
=======
    authenticate: '/api/oc/v1/authenticate',
    execute: '/api/oc/v1/execute',
    signMessage: '/api/oc/v1/signMessage',
>>>>>>> 55cc4ed4
  };

  /**
   * Retrieves the list of wallets for the authenticated user from the BFF service.
   */
  public static async getWallets(oc: OktoClient): Promise<Wallet[]> {
    const response = await getBffClient(oc).get<ApiResponse<Wallet[]>>(
      this.routes.getWallets,
    );

    if (!response.data.data) {
      throw new Error('Response data is missing');
    }

    return response.data.data;
  }

  /**
   * Retrieves the list of supported networks from the BFF service.
   */
  public static async getSupportedNetworks(
    oc: OktoClient,
  ): Promise<GetSupportedNetworksResponseData[]> {
    const response = await getBffClient(oc).get<
      ApiResponseWithCount<'network', GetSupportedNetworksResponseData>
    >(this.routes.getSupportedNetworks);

    if (response.data.status === 'error') {
      throw new Error('Failed to retrieve supported networks');
    }

    if (!response.data.data) {
      throw new Error('Response data is missing');
    }

    return response.data.data.network;
  }

  public static async verifySession(
    oc: OktoClient,
  ): Promise<UserSessionResponse> {
    const response = await getBffClient(oc).get<
      ApiResponse<UserSessionResponse>
    >(this.routes.verifySession);

    if (response.data.status === 'error') {
      throw new Error('Failed to verify user session');
    }

    if (!response.data.data) {
      throw new Error('Response data is missing');
    }

    return response.data.data;
  }

  /**
   * Retrieves the list of supported tokens from the BFF service.
   */
  public static async getSupportedTokens(oc: OktoClient): Promise<Token[]> {
    const response = await getBffClient(oc).get<
      ApiResponseWithCount<'tokens', Token>
    >(this.routes.getSupportedTokens);

    if (!response.data.data) {
      throw new Error('Response data is missing');
    }

    return response.data.data.tokens;
  }

  /**
   * Retrieves the aggregated portfolio for the authenticated user from the BFF service.
   */
  public static async getPortfolio(oc: OktoClient): Promise<UserPortfolioData> {
    const response = await getBffClient(oc).get<ApiResponse<UserPortfolioData>>(
      this.routes.getPortfolio,
    );

    if (response.data.status === 'error') {
      throw new Error('Failed to retrieve portfolio');
    }

    if (!response.data.data) {
      throw new Error('Response data is missing');
    }

    return response.data.data;
  }

  /**
   * Retrieves the portfolio activity for the authenticated user from the BFF service.
   */
  public static async getPortfolioActivity(
    oc: OktoClient,
  ): Promise<UserPortfolioActivity[]> {
    const response = await getBffClient(oc).get<
      ApiResponseWithCount<'activity', UserPortfolioActivity>
    >(this.routes.getPortfolioActivity);

    if (response.data.status === 'error') {
      throw new Error('Failed to retrieve portfolio activity');
    }

    if (!response.data.data) {
      throw new Error('Response data is missing');
    }

    return response.data.data.activity;
  }

  /**
   * Retrieves the NFT portfolio for the authenticated user from the BFF service.
   */
  public static async getPortfolioNft(
    oc: OktoClient,
  ): Promise<UserNFTBalance[]> {
    const response = await getBffClient(oc).get<
      ApiResponseWithCount<'details', UserNFTBalance>
    >(this.routes.getPortfolioNft);

    if (response.data.status === 'error') {
      throw new Error('Failed to retrieve NFT portfolio');
    }

    if (!response.data.data) {
      throw new Error('Response data is missing');
    }

    return response.data.data.details;
  }

  /**
   * Retrieves the list of orders for the authenticated user from the BFF service.
   */
  public static async getOrders(
    oc: OktoClient,
    filters?: OrderFilterRequest,
  ): Promise<Order[]> {
    const response = await getBffClient(oc).get<
      ApiResponseWithCount<'items', Order>
    >(this.routes.getOrders, {
      params: {
        intent_id: filters?.intentId,
        status: filters?.status,
        intent_type: filters?.intentType,
      },
    });

    if (response.data.status === 'error') {
      throw new Error('Failed to retrieve orders: ' + response.data.error);
    }

    if (!response.data.data?.items) {
      throw new Error('No orders found or response data is missing.');
    }

    return response.data.data.items;
  }
  /**
   * Retrieves the details of executed NFT orders from the backend.
   */
  public static async getNftOrderDetails(oc: OktoClient): Promise<Order[]> {
    return await this.getOrders(oc, { intentType: 'NFT_TRANSFER' });
  }

  /**
   * Retrieves tokens for swap based on different listing criteria
   * @param oc OktoClient instance
   * @param options Listing options (discovery, network filter, or search)
   * @returns Promise with array of TokenEntity objects
   */
  public static async getTokensForSwap(
    oc: OktoClient,
    filters: TokenListingFilter,
  ): Promise<TokenEntity[]> {
    const params: TokenListingParams = {
      identifier: '',
    };

    switch (filters.type) {
      case 'discovery':
        params.identifier = 'active_tradable_tokens_v1';
        break;
      case 'network_filter':
        if (!filters.networks || filters.networks.length === 0) {
          throw new Error('Networks must be provided for network filter type');
        }
        params.identifier = 'active_tradable_tokens_by_caip2_ids_v1';
        params.caip2_ids = filters.networks;
        break;
      case 'search':
        if (!filters.searchText) {
          throw new Error('Search text must be provided for search type');
        }
        params.identifier = 'searchable_tokens_v1';
        params.searchText = filters.searchText;
        break;
      default:
        throw new Error('Invalid listing type specified');
    }
    const response = await getBffClient(oc).get<
      ApiResponse<{ entities: TokenEntity[] }>
    >(this.routes.getEntities, { params });

    if (response.data.status === 'error') {
      throw new Error(
        `Failed to retrieve tokens: ${response.data.error?.message || 'Unknown error'}`,
      );
    }

    if (!response.data.data || !response.data.data.entities) {
      throw new Error('Response data is missing');
    }

    return response.data.data.entities;
  }

  public static async getSwapEstimate(
    oc: OktoClient,
    requestBody: SwapEstimateRequest,
  ): Promise<SwapEstimateResponse> {
    const response = await getBffClient(oc).post<
      ApiResponse<SwapEstimateResponse>
    >(this.routes.estimateOrder, requestBody);

    if (response.data.status === 'error') {
      throw new Error('Failed to estimate token transfer');
    }

    if (!response.data.data) {
      throw new Error('Response data is missing');
    }

    return response.data.data;
  }

  /**
   * Gets the NFT transfer estimate from the BFF API.
   *
   * @param oc - The OktoClient instance.
   * @param requestBody - The NFT transfer estimate request parameters.
   * @returns The NFT transfer estimate response.
   */
  public static async getTokenTransferEstimate(
    oc: OktoClient,
    requestBody: TokenTransferEstimateRequest,
  ): Promise<TokenTransferEstimateResponse> {
    const response = await getBffClient(oc).post<
      ApiResponse<TokenTransferEstimateResponse>
    >(this.routes.estimateOrder, requestBody);

    if (response.data.status === 'error') {
      throw new Error('Failed to estimate NFT transfer');
    }

    if (!response.data.data) {
      throw new Error('Response data is missing');
    }

    return response.data.data;
  }

  /**
   * Gets the NFT transfer estimate from the BFF API.
   *
   * @param oc - The OktoClient instance.
   * @param requestBody - The NFT transfer estimate request parameters.
   * @returns The NFT transfer estimate response.
   */
  public static async getNFTTransferEstimate(
    oc: OktoClient,
    requestBody: NFTTransferEstimateRequest,
  ): Promise<NFTTransferEstimateResponse> {
    const response = await getBffClient(oc).post<
      ApiResponse<NFTTransferEstimateResponse>
    >(this.routes.estimateOrder, requestBody);

    if (response.data.status === 'error') {
      throw new Error('Failed to estimate NFT transfer');
    }

    if (!response.data.data) {
      throw new Error('Response data is missing');
    }

    return response.data.data;
  }

  /**
   * Gets a EVM raw transaction estimate from the BFF API.
   *
   * @param oc - The OktoClient instance
   * @param requestBody - The EVM raw transaction estimate request
   * @returns The raw transaction estimate response
   * @throws Error if the estimate fails or response is missing
   */
  public static async getEvmRawTransactionEstimate(
    oc: OktoClient,
    requestBody: EvmRawTransactionEstimateRequest,
  ): Promise<EvmRawTransactionEstimateResponse> {
    const response = await getBffClient(oc).post<
      ApiResponse<EvmRawTransactionEstimateResponse>
    >(this.routes.estimateOrder, requestBody);

    if (response.data.status === 'error') {
      throw new Error('Failed to estimate raw transaction');
    }

    if (!response.data.data) {
      throw new Error('Response data is missing');
    }

    return response.data.data;
  }

  /**
   * Gets a Aptos raw transaction estimate from the BFF API.
   *
   * @param oc - The OktoClient instance
   * @param requestBody - The Aptos raw transaction estimate request
   * @returns The raw transaction estimate response
   * @throws Error if the estimate fails or response is missing
   */

  public static async getAptosRawTransactionEstimate(
    oc: OktoClient,
    requestBody: AptosRawTransactionEstimateRequest,
  ): Promise<AptosRawTransactionEstimateResponse> {
    const response = await getBffClient(oc).post<
      ApiResponse<AptosRawTransactionEstimateResponse>
    >(this.routes.estimateOrder, requestBody);

    if (response.data.status === 'error') {
      throw new Error('Failed to estimate Aptos raw transaction');
    }

    if (!response.data.data) {
      throw new Error('Response data is missing');
    }

    return response.data.data;
  }

  /**
   * Gets a NFT Mint estimate from the BFF API.
   *
   * @param oc - The OktoClient instance
   * @param requestBody - The NFT Mint estimate request
   * @returns The raw transaction estimate response
   * @throws Error if the estimate fails or response is missing
   */

  public static async getNftMintEstimate(
    oc: OktoClient,
    requestBody: NftMintEstimateRequest,
  ): Promise<NftMintEstimateResponse> {
    const response = await getBffClient(oc).post<
      ApiResponse<NftMintEstimateResponse>
    >(this.routes.estimateOrder, requestBody);

    if (response.data.status === 'error') {
      throw new Error('Failed to estimate NFT mint');
    }

    if (!response.data.data) {
      throw new Error('Response data is missing');
    }

    return response.data.data;
  }
<<<<<<< HEAD

  /**
   * Gets an estimate for NFT collection creation.
   *
   * This function provides an estimation of fees and other details for creating
   * an NFT collection on the blockchain.
   *
   * @param oc - The OktoClient instance used to interact with the blockchain.
   * @param requestBody - The request containing NFT collection details and other parameters.
   * @returns A promise resolving to the estimation response with details and userOp.
   * @throws Error if the estimation fails or response data is missing.
   */

  public static async getNftCreateCollectionEstimate(
    oc: OktoClient,
    requestBody: NftCreateCollectionEstimateRequest,
  ): Promise<NftCreateCollectionEstimateResponse> {
    const response = await getBffClient(oc).post<
      ApiResponse<NftCreateCollectionEstimateResponse>
    >(this.routes.estimateOrder, requestBody);

    if (response.data.status === 'error') {
      throw new Error('Failed to estimate NFT collection creation');
    }

    if (!response.data.data) {
      throw new Error('Response data is missing');
=======
  /**
   * Authenticates the user with the Gateway service using BFF API.
   *
   * @returns {Promise<AuthenticateResult>} A promise that resolves to an AuthenticateResult object.
   * @throws {Error} If the API request fails or returns an invalid response.
   * @throws {Error} If the user is not authenticated.
   */
  public static async authenticate(
    oc: OktoClient,
    data: AuthenticatePayloadParam,
  ): Promise<AuthenticateResult> {
    const response = await getBffClient(oc).post<
      ApiResponse<AuthenticateResult>
    >(this.routes.authenticate, data, {
      headers: {
        'Skip-Authorization': true,
      },
    });

    if (response.data.status === 'error') {
      throw new Error('Authentication failed: ' + response.data.error);
    }

    if (!response.data.data) {
      throw new Error('Authentication response data is missing');
    }

    return response.data.data;
  }

  /**
   * Executes a user operation with the Gateway service using BFF API.
   *
   * @returns {Promise<string>} A promise that resolves to a job ID string.
   * @throws {Error} If the API request fails or returns an invalid response.
   */
  public static async execute(oc: OktoClient, data: UserOp): Promise<string> {
    const response = await getBffClient(oc).post<ApiResponse<ExecuteResult>>(
      this.routes.execute,
      data,
    );

    if (response.data.status === 'error') {
      throw new Error('Execute operation failed: ' + response.data.error);
    }

    if (!response.data.data) {
      throw new Error('Execute response data is missing');
    }

    return response.data.data.jobId;
  }

  /**
   * Retrieves user keys from the Gateway service using BFF API.
   *
   * @returns {Promise<GetUserKeysResult>} A promise that resolves to user keys data.
   * @throws {Error} If the API request fails or returns an invalid response.
   */
  public static async GetUserKeys(oc: OktoClient): Promise<GetUserKeysResult> {
    const response = await getBffClient(oc).get<ApiResponse<GetUserKeysResult>>(
      this.routes.getUserKeys,
    );

    if (response.data.status === 'error') {
      throw new Error('Failed to retrieve user keys: ' + response.data.error);
    }

    if (!response.data.data) {
      throw new Error('User keys response data is missing');
    }

    return response.data.data;
  }

  /**
   * Signs a message using the Gateway service BFF API.
   *
   * @returns {Promise<SignMessageResult>} A promise that resolves to signed message data.
   * @throws {Error} If the API request fails or returns an invalid response.
   */
  public static async SignMessage(
    oc: OktoClient,
    data: SignMessageParams,
  ): Promise<SignMessageResult> {
    const response = await getBffClient(oc).post<
      ApiResponse<SignMessageResult>
    >(this.routes.signMessage, data);

    if (response.data.status === 'error') {
      throw new Error('Failed to sign message: ' + response.data.error);
    }

    if (!response.data.data) {
      throw new Error('Sign message response data is missing');
>>>>>>> 55cc4ed4
    }

    return response.data.data;
  }

  /**
<<<<<<< HEAD
   * Reads data from a smart contract using the BFF API.
   *
   * @param oc - The OktoClient instance.
   * @param requestBody - The updated request body containing advanced contract read parameters.
   * @returns ReadContractResponse the contract read response.
   * @throws Error if the read fails or throws error.
   */
  public static async rawRead(
    oc: OktoClient,
    requestBody: ReadContractPayload,
  ): Promise<ReadContractResponse | undefined> {
    const response = await getBffClient(oc).post<
      ApiResponse<ReadContractResponse>
    >(this.routes.rawRead, requestBody);

    if (response.data.status === 'error') {
      throw new Error('Failed to read contract data');
=======
   * Retrieves user operation gas price from the Gateway service using BFF API.
   *
   * @returns {Promise<getUserOperationGasPriceResult>} A promise that resolves to gas price data.
   * @throws {Error} If the API request fails or returns an invalid response.
   */
  public static async getUserOperationGasPrice(
    oc: OktoClient,
  ): Promise<getUserOperationGasPriceResult> {
    const response = await getBffClient(oc).get<
      ApiResponse<getUserOperationGasPriceResult>
    >(this.routes.gasValues);

    if (response.data.status === 'error') {
      throw new Error('Failed to retrieve gas values: ' + response.data.error);
    }

    if (!response.data.data) {
      throw new Error('Gas values response data is missing');
>>>>>>> 55cc4ed4
    }

    return response.data.data;
  }
}

export default BffClientRepository;<|MERGE_RESOLUTION|>--- conflicted
+++ resolved
@@ -16,15 +16,25 @@
   Wallet,
 } from '@/types/bff/account.js';
 import type { GetSupportedNetworksResponseData } from '@/types/bff/chains.js';
-<<<<<<< HEAD
 import type {
   Token,
   TokenEntity,
   TokenListingFilter,
   TokenListingParams,
 } from '@/types/bff/tokens.js';
-import type { UserSessionResponse } from '@/types/gateway/authenticate.js';
+import type {
+  AuthenticatePayloadParam,
+  AuthenticateResult,
+  UserSessionResponse,
+} from '@/types/gateway/authenticate.js';
 import { getBffClient } from './client.js';
+import type {
+  GetUserKeysResult,
+  SignMessageParams,
+  SignMessageResult,
+} from '@/types/gateway/signMessage.js';
+import type { ExecuteResult } from '@/types/gateway/execute.js';
+import type { getUserOperationGasPriceResult } from '@/types/gateway/g.js';
 import type {
   TokenTransferEstimateRequest,
   TokenTransferEstimateResponse,
@@ -41,22 +51,6 @@
   SwapEstimateRequest,
   SwapEstimateResponse,
 } from '@/types/bff/estimate.js';
-=======
-import type { Token } from '@/types/bff/tokens.js';
-import type {
-  AuthenticatePayloadParam,
-  AuthenticateResult,
-  UserSessionResponse,
-} from '@/types/gateway/authenticate.js';
-import { getBffClient } from './client.js';
-import type {
-  GetUserKeysResult,
-  SignMessageParams,
-  SignMessageResult,
-} from '@/types/gateway/signMessage.js';
-import type { ExecuteResult } from '@/types/gateway/execute.js';
-import type { getUserOperationGasPriceResult } from '@/types/gateway/g.js';
->>>>>>> 55cc4ed4
 
 class BffClientRepository {
   private static routes = {
@@ -69,23 +63,17 @@
     getPortfolioNft: '/api/oc/v1/portfolio/nft',
     getOrders: '/api/oc/v1/orders',
     getNftOrderDetails: '/api/oc/v1/nft/order-details',
-<<<<<<< HEAD
-    getEntities: '/api/oc/v1/entities',
-=======
     getUserKeys: '/api/oc/v1/user-keys',
     gasValues: '/api/oc/v1/gas-values',
->>>>>>> 55cc4ed4
+    getEntities: '/api/oc/v1/entities',
 
     // POST
     estimateOrder: '/api/oc/v1/estimate',
     verifySession: '/api/oc/v1/verify-session',
-<<<<<<< HEAD
-    rawRead: '/api/oc/v1/readContractData',
-=======
     authenticate: '/api/oc/v1/authenticate',
     execute: '/api/oc/v1/execute',
     signMessage: '/api/oc/v1/signMessage',
->>>>>>> 55cc4ed4
+    rawRead: '/api/oc/v1/readContractData',
   };
 
   /**
@@ -457,7 +445,6 @@
 
     return response.data.data;
   }
-<<<<<<< HEAD
 
   /**
    * Gets an estimate for NFT collection creation.
@@ -485,7 +472,10 @@
 
     if (!response.data.data) {
       throw new Error('Response data is missing');
-=======
+    }
+
+    return response.data.data;
+  }
   /**
    * Authenticates the user with the Gateway service using BFF API.
    *
@@ -581,14 +571,36 @@
 
     if (!response.data.data) {
       throw new Error('Sign message response data is missing');
->>>>>>> 55cc4ed4
-    }
-
-    return response.data.data;
-  }
-
-  /**
-<<<<<<< HEAD
+    }
+
+    return response.data.data;
+  }
+
+  /**
+   * Retrieves user operation gas price from the Gateway service using BFF API.
+   *
+   * @returns {Promise<getUserOperationGasPriceResult>} A promise that resolves to gas price data.
+   * @throws {Error} If the API request fails or returns an invalid response.
+   */
+  public static async getUserOperationGasPrice(
+    oc: OktoClient,
+  ): Promise<getUserOperationGasPriceResult> {
+    const response = await getBffClient(oc).get<
+      ApiResponse<getUserOperationGasPriceResult>
+    >(this.routes.gasValues);
+
+    if (response.data.status === 'error') {
+      throw new Error('Failed to retrieve gas values: ' + response.data.error);
+    }
+
+    if (!response.data.data) {
+      throw new Error('Gas values response data is missing');
+    }
+
+    return response.data.data;
+  }
+
+  /**
    * Reads data from a smart contract using the BFF API.
    *
    * @param oc - The OktoClient instance.
@@ -606,26 +618,6 @@
 
     if (response.data.status === 'error') {
       throw new Error('Failed to read contract data');
-=======
-   * Retrieves user operation gas price from the Gateway service using BFF API.
-   *
-   * @returns {Promise<getUserOperationGasPriceResult>} A promise that resolves to gas price data.
-   * @throws {Error} If the API request fails or returns an invalid response.
-   */
-  public static async getUserOperationGasPrice(
-    oc: OktoClient,
-  ): Promise<getUserOperationGasPriceResult> {
-    const response = await getBffClient(oc).get<
-      ApiResponse<getUserOperationGasPriceResult>
-    >(this.routes.gasValues);
-
-    if (response.data.status === 'error') {
-      throw new Error('Failed to retrieve gas values: ' + response.data.error);
-    }
-
-    if (!response.data.data) {
-      throw new Error('Gas values response data is missing');
->>>>>>> 55cc4ed4
     }
 
     return response.data.data;
