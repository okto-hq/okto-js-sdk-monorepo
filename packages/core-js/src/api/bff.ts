--- conflicted
+++ resolved
@@ -19,7 +19,6 @@
 import type { UserSessionResponse } from '@/types/gateway/authenticate.js';
 import { getBffClient } from './client.js';
 import type {
-<<<<<<< HEAD
   TokenTransferEstimateRequest,
   TokenTransferEstimateResponse,
   NFTTransferEstimateRequest,
@@ -33,11 +32,10 @@
   NftCreateCollectionEstimateRequest,
   NftCreateCollectionEstimateResponse,
 } from '@/types/bff/estimate.js';
-=======
+import type {
   SwapEstimateRequest,
   SwapEstimateResponse,
 } from '@/types/bff/swap.js';
->>>>>>> 851b772e
 
 class BffClientRepository {
   private static routes = {
@@ -223,167 +221,20 @@
   }
 
   /**
-<<<<<<< HEAD
-   * Gets an estimate for a token transfer operation
-   *
-   * @param oc - The OktoClient instance
-   * @param requestBody - The token transfer estimate request
-   * @returns Promise with the transfer estimate response
-   */
-  public static async getTokenTransferEstimate(
-    oc: OktoClient,
-    requestBody: TokenTransferEstimateRequest,
-  ): Promise<TokenTransferEstimateResponse> {
-    const response = await getBffClient(oc).post<
-      ApiResponse<TokenTransferEstimateResponse>
-    >(this.routes.estimateOrder, requestBody);
-
-    if (response.data.status === 'error') {
-      throw new Error('Failed to estimate token transfer');
-    }
-
-    if (!response.data.data) {
-      throw new Error('Response data is missing');
-    }
-
-    return response.data.data;
-  }
-
-  /**
-   * Gets the NFT transfer estimate from the BFF API.
-   *
-   * @param oc - The OktoClient instance.
-   * @param requestBody - The NFT transfer estimate request parameters.
-   * @returns The NFT transfer estimate response.
-   */
-  public static async getNFTTransferEstimate(
-    oc: OktoClient,
-    requestBody: NFTTransferEstimateRequest,
-  ): Promise<NFTTransferEstimateResponse> {
-    const response = await getBffClient(oc).post<
-      ApiResponse<NFTTransferEstimateResponse>
-    >(this.routes.estimateOrder, requestBody);
-
-    if (response.data.status === 'error') {
-      throw new Error('Failed to estimate NFT transfer');
-    }
-
-    if (!response.data.data) {
-      throw new Error('Response data is missing');
-    }
-
-    return response.data.data;
-  }
-
-  /**
-   * Gets a EVM raw transaction estimate from the BFF API.
-   *
-   * @param oc - The OktoClient instance
-   * @param requestBody - The EVM raw transaction estimate request
-   * @returns The raw transaction estimate response
-   * @throws Error if the estimate fails or response is missing
-   */
-  public static async getEvmRawTransactionEstimate(
-    oc: OktoClient,
-    requestBody: EvmRawTransactionEstimateRequest,
-  ): Promise<EvmRawTransactionEstimateResponse> {
-    const response = await getBffClient(oc).post<
-      ApiResponse<EvmRawTransactionEstimateResponse>
-    >(this.routes.estimateOrder, requestBody);
-
-    if (response.data.status === 'error') {
-      throw new Error('Failed to estimate raw transaction');
-    }
-
-    if (!response.data.data) {
-      throw new Error('Response data is missing');
-    }
-
-    return response.data.data;
-  }
-
-  /**
-   * Gets a Aptos raw transaction estimate from the BFF API.
-   *
-   * @param oc - The OktoClient instance
-   * @param requestBody - The Aptos raw transaction estimate request
-   * @returns The raw transaction estimate response
-   * @throws Error if the estimate fails or response is missing
-   */
-
-  public static async getAptosRawTransactionEstimate(
-    oc: OktoClient,
-    requestBody: AptosRawTransactionEstimateRequest,
-  ): Promise<AptosRawTransactionEstimateResponse> {
-    const response = await getBffClient(oc).post<
-      ApiResponse<AptosRawTransactionEstimateResponse>
-    >(this.routes.estimateOrder, requestBody);
-
-    if (response.data.status === 'error') {
-      throw new Error('Failed to estimate Aptos raw transaction');
-    }
-
-    if (!response.data.data) {
-      throw new Error('Response data is missing');
-    }
-
-    return response.data.data;
-  }
-
-  /**
-   * Gets a NFT Mint estimate from the BFF API.
-   *
-   * @param oc - The OktoClient instance
-   * @param requestBody - The NFT Mint estimate request
-   * @returns The raw transaction estimate response
-   * @throws Error if the estimate fails or response is missing
-   */
-
-  public static async getNftMintEstimate(
-    oc: OktoClient,
-    requestBody: NftMintEstimateRequest,
-  ): Promise<NftMintEstimateResponse> {
-    const response = await getBffClient(oc).post<
-      ApiResponse<NftMintEstimateResponse>
-    >(this.routes.estimateOrder, requestBody);
-
-    if (response.data.status === 'error') {
-      throw new Error('Failed to estimate NFT mint');
-    }
-
-    if (!response.data.data) {
-      throw new Error('Response data is missing');
-    }
-
-    return response.data.data;
-  }
-
-  /**
-   * Gets an estimate for NFT collection creation.
-   *
-   * This function provides an estimation of fees and other details for creating
-   * an NFT collection on the blockchain.
-   *
-   * @param oc - The OktoClient instance used to interact with the blockchain.
-   * @param requestBody - The request containing NFT collection details and other parameters.
-   * @returns A promise resolving to the estimation response with details and userOp.
-   * @throws Error if the estimation fails or response data is missing.
-   */
-
-  public static async getNftCreateCollectionEstimate(
-    oc: OktoClient,
-    requestBody: NftCreateCollectionEstimateRequest,
-  ): Promise<NftCreateCollectionEstimateResponse> {
-    const response = await getBffClient(oc).post<
-      ApiResponse<NftCreateCollectionEstimateResponse>
-    >(this.routes.estimateOrder, requestBody);
-=======
    * Retrieves tokens for swap based on different listing criteria
    * @param oc OktoClient instance
    * @param options Listing options (discovery, network filter, or search)
    * @returns Promise with array of TokenEntity objects
    */
   public static async getTokensForSwap(
+  /**
+   * Gets an estimate for a token transfer operation
+   *
+   * @param oc - The OktoClient instance
+   * @param requestBody - The token transfer estimate request
+   * @returns Promise with the transfer estimate response
+   */
+  public static async getTokenTransferEstimate(
     oc: OktoClient,
     filters: TokenListingFilter,
   ): Promise<TokenEntity[]> {
@@ -436,7 +287,151 @@
     const response = await getBffClient(oc).post<
       ApiResponse<SwapEstimateResponse>
     >(this.routes.swapEstimate, requestBody);
->>>>>>> 851b772e
+    requestBody: TokenTransferEstimateRequest,
+  ): Promise<TokenTransferEstimateResponse> {
+    const response = await getBffClient(oc).post<
+      ApiResponse<TokenTransferEstimateResponse>
+    >(this.routes.estimateOrder, requestBody);
+
+    if (response.data.status === 'error') {
+      throw new Error('Failed to estimate token transfer');
+    }
+
+    if (!response.data.data) {
+      throw new Error('Response data is missing');
+    }
+
+    return response.data.data;
+  }
+
+  /**
+   * Gets the NFT transfer estimate from the BFF API.
+   *
+   * @param oc - The OktoClient instance.
+   * @param requestBody - The NFT transfer estimate request parameters.
+   * @returns The NFT transfer estimate response.
+   */
+  public static async getNFTTransferEstimate(
+    oc: OktoClient,
+    requestBody: NFTTransferEstimateRequest,
+  ): Promise<NFTTransferEstimateResponse> {
+    const response = await getBffClient(oc).post<
+      ApiResponse<NFTTransferEstimateResponse>
+    >(this.routes.estimateOrder, requestBody);
+
+    if (response.data.status === 'error') {
+      throw new Error('Failed to estimate NFT transfer');
+    }
+
+    if (!response.data.data) {
+      throw new Error('Response data is missing');
+    }
+
+    return response.data.data;
+  }
+
+  /**
+   * Gets a EVM raw transaction estimate from the BFF API.
+   *
+   * @param oc - The OktoClient instance
+   * @param requestBody - The EVM raw transaction estimate request
+   * @returns The raw transaction estimate response
+   * @throws Error if the estimate fails or response is missing
+   */
+  public static async getEvmRawTransactionEstimate(
+    oc: OktoClient,
+    requestBody: EvmRawTransactionEstimateRequest,
+  ): Promise<EvmRawTransactionEstimateResponse> {
+    const response = await getBffClient(oc).post<
+      ApiResponse<EvmRawTransactionEstimateResponse>
+    >(this.routes.estimateOrder, requestBody);
+
+    if (response.data.status === 'error') {
+      throw new Error('Failed to estimate raw transaction');
+    }
+
+    if (!response.data.data) {
+      throw new Error('Response data is missing');
+    }
+
+    return response.data.data;
+  }
+
+  /**
+   * Gets a Aptos raw transaction estimate from the BFF API.
+   *
+   * @param oc - The OktoClient instance
+   * @param requestBody - The Aptos raw transaction estimate request
+   * @returns The raw transaction estimate response
+   * @throws Error if the estimate fails or response is missing
+   */
+
+  public static async getAptosRawTransactionEstimate(
+    oc: OktoClient,
+    requestBody: AptosRawTransactionEstimateRequest,
+  ): Promise<AptosRawTransactionEstimateResponse> {
+    const response = await getBffClient(oc).post<
+      ApiResponse<AptosRawTransactionEstimateResponse>
+    >(this.routes.estimateOrder, requestBody);
+
+    if (response.data.status === 'error') {
+      throw new Error('Failed to estimate Aptos raw transaction');
+    }
+
+    if (!response.data.data) {
+      throw new Error('Response data is missing');
+    }
+
+    return response.data.data;
+  }
+
+  /**
+   * Gets a NFT Mint estimate from the BFF API.
+   *
+   * @param oc - The OktoClient instance
+   * @param requestBody - The NFT Mint estimate request
+   * @returns The raw transaction estimate response
+   * @throws Error if the estimate fails or response is missing
+   */
+
+  public static async getNftMintEstimate(
+    oc: OktoClient,
+    requestBody: NftMintEstimateRequest,
+  ): Promise<NftMintEstimateResponse> {
+    const response = await getBffClient(oc).post<
+      ApiResponse<NftMintEstimateResponse>
+    >(this.routes.estimateOrder, requestBody);
+
+    if (response.data.status === 'error') {
+      throw new Error('Failed to estimate NFT mint');
+    }
+
+    if (!response.data.data) {
+      throw new Error('Response data is missing');
+    }
+
+    return response.data.data;
+  }
+
+  /**
+   * Gets an estimate for NFT collection creation.
+   *
+   * This function provides an estimation of fees and other details for creating
+   * an NFT collection on the blockchain.
+   *
+   * @param oc - The OktoClient instance used to interact with the blockchain.
+   * @param requestBody - The request containing NFT collection details and other parameters.
+   * @returns A promise resolving to the estimation response with details and userOp.
+   * @throws Error if the estimation fails or response data is missing.
+   */
+
+  public static async getNftCreateCollectionEstimate(
+    oc: OktoClient,
+    requestBody: NftCreateCollectionEstimateRequest,
+  ): Promise<NftCreateCollectionEstimateResponse> {
+    const response = await getBffClient(oc).post<
+      ApiResponse<NftCreateCollectionEstimateResponse>
+    >(this.routes.estimateOrder, requestBody);
 
     if (response.data.status === 'error') {
       throw new Error('Failed to estimate NFT collection creation');
