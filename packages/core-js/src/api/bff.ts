import type {
  ApiResponse,
  ApiResponseWithCount,
  UserOp,
  SupportedRampTokensResponse,
  TransactionTokenResponse,
} from '@/types/index.js';

import type OktoClient from '@/core/index.js';
import type {
<<<<<<< HEAD
=======
  EstimateGasLimitsPayload,
  EstimateGasLimitsResponse,
  EstimateOrderPayload,
>>>>>>> 5103018b
  Order,
  OrderFilterRequest,
  ReadContractPayload,
  ReadContractResponse,
  UserNFTBalance,
  UserPortfolioActivity,
  UserPortfolioData,
  Wallet,
} from '@/types/bff/account.js';
import type { GetSupportedNetworksResponseData } from '@/types/bff/chains.js';
import type {
  Token,
  TokenEntity,
  TokenListingFilter,
  TokenListingParams,
} from '@/types/bff/tokens.js';
import type {
  AuthenticatePayloadParam,
  AuthenticateResult,
  UserSessionResponse,
} from '@/types/gateway/authenticate.js';
import { getBffClient } from './client.js';
import type {
  GetUserKeysResult,
  SignMessageParams,
  SignMessageResult,
} from '@/types/gateway/signMessage.js';
import type { ExecuteResult } from '@/types/gateway/execute.js';
import type { getUserOperationGasPriceResult } from '@/types/gateway/g.js';
import type {
  TokenTransferEstimateRequest,
  TokenTransferEstimateResponse,
  NFTTransferEstimateRequest,
  NFTTransferEstimateResponse,
  AptosRawTransactionEstimateRequest,
  AptosRawTransactionEstimateResponse,
  EvmRawTransactionEstimateResponse,
  EvmRawTransactionEstimateRequest,
  NftMintEstimateRequest,
  NftMintEstimateResponse,
  NftCreateCollectionEstimateRequest,
  NftCreateCollectionEstimateResponse,
  SwapEstimateRequest,
  SwapEstimateResponse,
} from '@/types/bff/estimate.js';

class BffClientRepository {
  private static routes = {
    // GET
    getWallets: '/api/oc/v1/wallets',
    getSupportedNetworks: '/api/oc/v1/supported/networks',
    getSupportedTokens: '/api/oc/v1/supported/tokens',
    getPortfolio: '/api/oc/v2/aggregated-portfolio',
    getPortfolioForSwap: '/api/oc/v1/user-unfiltered-portfolio',
    getPortfolioActivity: '/api/oc/v1/portfolio/activity',
    getPortfolioNft: '/api/oc/v1/portfolio/nft',
    getOrders: '/api/oc/v1/orders',
    getNftOrderDetails: '/api/oc/v1/nft/order-details',
    getUserKeys: '/api/oc/v1/user-keys',
    gasValues: '/api/oc/v1/gas-values',
    getEntities: '/api/oc/v1/entities',
    getSupportedRampTokens: '/api/v2/supported_ramp_tokens',

    // POST
    estimateOrder: '/api/oc/v1/estimate',
    estimateGasLimits: '/api/oc/v1/estimate-userop',
    verifySession: '/api/oc/v1/verify-session',
    authenticate: '/api/oc/v1/authenticate',
    execute: '/api/oc/v1/execute',
    signMessage: '/api/oc/v1/signMessage',
    rawRead: '/api/oc/v1/readContractData',
    generateTransactionToken: '/api/v2/transaction_token',
  };

  /**
   * Retrieves the list of wallets for the authenticated user from the BFF service.
   */
  public static async getWallets(oc: OktoClient): Promise<Wallet[]> {
    const response = await getBffClient(oc).get<ApiResponse<Wallet[]>>(
      this.routes.getWallets,
    );

    if (!response.data.data) {
      throw new Error('Response data is missing');
    }

    return response.data.data;
  }

  /**
   * Retrieves the list of supported networks from the BFF service.
   */
  public static async getSupportedNetworks(
    oc: OktoClient,
  ): Promise<GetSupportedNetworksResponseData[]> {
    const response = await getBffClient(oc).get<
      ApiResponseWithCount<'network', GetSupportedNetworksResponseData>
    >(this.routes.getSupportedNetworks);

    if (response.data.status === 'error') {
      throw new Error('Failed to retrieve supported networks');
    }

    if (!response.data.data) {
      throw new Error('Response data is missing');
    }

    return response.data.data.network;
  }

  public static async verifySession(
    oc: OktoClient,
  ): Promise<UserSessionResponse> {
    const response = await getBffClient(oc).get<
      ApiResponse<UserSessionResponse>
    >(this.routes.verifySession);

    if (response.data.status === 'error') {
      throw new Error('Failed to verify user session');
    }

    if (!response.data.data) {
      throw new Error('Response data is missing');
    }

    return response.data.data;
  }

  /**
   * Retrieves the list of supported tokens from the BFF service.
   */
  public static async getSupportedTokens(oc: OktoClient): Promise<Token[]> {
    const response = await getBffClient(oc).get<
      ApiResponseWithCount<'tokens', Token>
    >(this.routes.getSupportedTokens);

    if (!response.data.data) {
      throw new Error('Response data is missing');
    }

    return response.data.data.tokens;
  }

  /**
   * Retrieves the aggregated portfolio for the authenticated user from the BFF service.
   */
  public static async getPortfolio(oc: OktoClient): Promise<UserPortfolioData> {
    const response = await getBffClient(oc).get<ApiResponse<UserPortfolioData>>(
      this.routes.getPortfolio,
    );

    if (response.data.status === 'error') {
      throw new Error('Failed to retrieve portfolio');
    }

    if (!response.data.data) {
      throw new Error('Response data is missing');
    }

    return response.data.data;
  }

  /**
   * Retrieves the aggregated portfolio for the Swap with non-whitelisted Tokens.
   */
  public static async getPortfolioForSwap(
    oc: OktoClient,
  ): Promise<UserPortfolioData> {
    const response = await getBffClient(oc).get<ApiResponse<UserPortfolioData>>(
      this.routes.getPortfolioForSwap,
    );

    if (response.data.status === 'error') {
      throw new Error('Failed to retrieve portfolio');
    }

    if (!response.data.data) {
      throw new Error('Response data is missing');
    }

    return response.data.data;
  }

  /**
   * Retrieves the portfolio activity for the authenticated user from the BFF service.
   */
  public static async getPortfolioActivity(
    oc: OktoClient,
  ): Promise<UserPortfolioActivity[]> {
    const response = await getBffClient(oc).get<
      ApiResponseWithCount<'activity', UserPortfolioActivity>
    >(this.routes.getPortfolioActivity);

    if (response.data.status === 'error') {
      throw new Error('Failed to retrieve portfolio activity');
    }

    if (!response.data.data) {
      throw new Error('Response data is missing');
    }

    return response.data.data.activity;
  }

  /**
   * Retrieves the NFT portfolio for the authenticated user from the BFF service.
   */
  public static async getPortfolioNft(
    oc: OktoClient,
  ): Promise<UserNFTBalance[]> {
    const response = await getBffClient(oc).get<
      ApiResponseWithCount<'details', UserNFTBalance>
    >(this.routes.getPortfolioNft);

    if (response.data.status === 'error') {
      throw new Error('Failed to retrieve NFT portfolio');
    }

    if (!response.data.data) {
      throw new Error('Response data is missing');
    }

    return response.data.data.details;
  }

  /**
   * Retrieves the list of orders for the authenticated user from the BFF service.
   */
  public static async getOrders(
    oc: OktoClient,
    filters?: OrderFilterRequest,
  ): Promise<Order[]> {
    const response = await getBffClient(oc).get<
      ApiResponseWithCount<'items', Order>
    >(this.routes.getOrders, {
      params: {
        intent_id: filters?.intentId,
        status: filters?.status,
        intent_type: filters?.intentType,
      },
    });

    if (response.data.status === 'error') {
      throw new Error('Failed to retrieve orders: ' + response.data.error);
    }

    if (!response.data.data?.items) {
      throw new Error('No orders found or response data is missing.');
    }

    return response.data.data.items;
  }
  /**
   * Retrieves the details of executed NFT orders from the backend.
   */
  public static async getNftOrderDetails(oc: OktoClient): Promise<Order[]> {
    return await this.getOrders(oc, { intentType: 'NFT_TRANSFER' });
  }

  /**
<<<<<<< HEAD
   * Retrieves tokens for swap based on different listing criteria
   * @param oc OktoClient instance
   * @param options Listing options (discovery, network filter, or search)
   * @returns Promise with array of TokenEntity objects
   */
  public static async getTokensForSwap(
=======
   * Estimates the gas limits for a user operation.
   */
  public static async estimateGasLimits(
    oc: OktoClient,
    payload: EstimateGasLimitsPayload,
  ): Promise<EstimateGasLimitsResponse> {
    const response = await getBffClient(oc).post<
      ApiResponse<EstimateGasLimitsResponse>
    >(this.routes.estimateGasLimits, payload);

    if (response.data.status === 'error') {
      throw new Error(
        'Failed to estimate user operation: ' + response.data.error?.message,
      );
    }

    if (!response.data.data) {
      throw new Error('Response data is missing');
    }

    return response.data.data;
  }

  public static async estimateOrder(
>>>>>>> 5103018b
    oc: OktoClient,
    filters: TokenListingFilter,
  ): Promise<TokenEntity[]> {
    const params: TokenListingParams = {
      identifier: '',
    };

    switch (filters.type) {
      case 'discovery':
        params.identifier = 'active_tradable_tokens_v1';
        break;
      case 'network_filter':
        if (!filters.networks || filters.networks.length === 0) {
          throw new Error('Networks must be provided for network filter type');
        }
        params.identifier = 'active_tradable_tokens_by_caip2_ids_v1';
        params.caip2_ids = filters.networks;
        break;
      case 'search':
        if (!filters.searchText) {
          throw new Error('Search text must be provided for search type');
        }
        params.identifier = 'searchable_tokens_v1';
        params.searchText = filters.searchText;
        break;
      default:
        throw new Error('Invalid listing type specified');
    }
    const response = await getBffClient(oc).get<
      ApiResponse<{ entities: TokenEntity[] }>
    >(this.routes.getEntities, { params });

    if (response.data.status === 'error') {
      throw new Error(
        `Failed to retrieve tokens: ${response.data.error?.message || 'Unknown error'}`,
      );
    }

    if (!response.data.data || !response.data.data.entities) {
      throw new Error('Response data is missing');
    }

    return response.data.data.entities;
  }

  public static async getSwapEstimate(
    oc: OktoClient,
    requestBody: SwapEstimateRequest,
  ): Promise<SwapEstimateResponse> {
    const response = await getBffClient(oc).post<
      ApiResponse<SwapEstimateResponse>
    >(this.routes.estimateOrder, requestBody);

    if (response.data.status === 'error') {
      throw new Error('Failed to estimate token transfer');
    }

    if (!response.data.data) {
      throw new Error('Response data is missing');
    }

    return response.data.data;
  }

  /**
   * Gets the NFT transfer estimate from the BFF API.
   *
   * @param oc - The OktoClient instance.
   * @param requestBody - The NFT transfer estimate request parameters.
   * @returns The NFT transfer estimate response.
   */
  public static async getTokenTransferEstimate(
    oc: OktoClient,
    requestBody: TokenTransferEstimateRequest,
  ): Promise<TokenTransferEstimateResponse> {
    const response = await getBffClient(oc).post<
      ApiResponse<TokenTransferEstimateResponse>
    >(this.routes.estimateOrder, requestBody);

    if (response.data.status === 'error') {
      throw new Error('Failed to estimate NFT transfer');
    }

    if (!response.data.data) {
      throw new Error('Response data is missing');
    }

    return response.data.data;
  }

  /**
   * Gets the NFT transfer estimate from the BFF API.
   *
   * @param oc - The OktoClient instance.
   * @param requestBody - The NFT transfer estimate request parameters.
   * @returns The NFT transfer estimate response.
   */
  public static async getNFTTransferEstimate(
    oc: OktoClient,
    requestBody: NFTTransferEstimateRequest,
  ): Promise<NFTTransferEstimateResponse> {
    const response = await getBffClient(oc).post<
      ApiResponse<NFTTransferEstimateResponse>
    >(this.routes.estimateOrder, requestBody);

    if (response.data.status === 'error') {
      throw new Error('Failed to estimate NFT transfer');
    }

    if (!response.data.data) {
      throw new Error('Response data is missing');
    }

    return response.data.data;
  }

  /**
   * Gets a EVM raw transaction estimate from the BFF API.
   *
   * @param oc - The OktoClient instance
   * @param requestBody - The EVM raw transaction estimate request
   * @returns The raw transaction estimate response
   * @throws Error if the estimate fails or response is missing
   */
  public static async getEvmRawTransactionEstimate(
    oc: OktoClient,
    requestBody: EvmRawTransactionEstimateRequest,
  ): Promise<EvmRawTransactionEstimateResponse> {
    const response = await getBffClient(oc).post<
      ApiResponse<EvmRawTransactionEstimateResponse>
    >(this.routes.estimateOrder, requestBody);

    if (response.data.status === 'error') {
      throw new Error('Failed to estimate raw transaction');
    }

    if (!response.data.data) {
      throw new Error('Response data is missing');
    }

    return response.data.data;
  }

  /**
   * Gets a Aptos raw transaction estimate from the BFF API.
   *
   * @param oc - The OktoClient instance
   * @param requestBody - The Aptos raw transaction estimate request
   * @returns The raw transaction estimate response
   * @throws Error if the estimate fails or response is missing
   */

  public static async getAptosRawTransactionEstimate(
    oc: OktoClient,
    requestBody: AptosRawTransactionEstimateRequest,
  ): Promise<AptosRawTransactionEstimateResponse> {
    const response = await getBffClient(oc).post<
      ApiResponse<AptosRawTransactionEstimateResponse>
    >(this.routes.estimateOrder, requestBody);

    if (response.data.status === 'error') {
      throw new Error('Failed to estimate Aptos raw transaction');
    }

    if (!response.data.data) {
      throw new Error('Response data is missing');
    }

    return response.data.data;
  }

  /**
   * Gets a NFT Mint estimate from the BFF API.
   *
   * @param oc - The OktoClient instance
   * @param requestBody - The NFT Mint estimate request
   * @returns The raw transaction estimate response
   * @throws Error if the estimate fails or response is missing
   */

  public static async getNftMintEstimate(
    oc: OktoClient,
    requestBody: NftMintEstimateRequest,
  ): Promise<NftMintEstimateResponse> {
    const response = await getBffClient(oc).post<
      ApiResponse<NftMintEstimateResponse>
    >(this.routes.estimateOrder, requestBody);

    if (response.data.status === 'error') {
      throw new Error('Failed to estimate NFT mint');
    }

    if (!response.data.data) {
      throw new Error('Response data is missing');
    }

    return response.data.data;
  }

  /**
   * Gets an estimate for NFT collection creation.
   *
   * This function provides an estimation of fees and other details for creating
   * an NFT collection on the blockchain.
   *
   * @param oc - The OktoClient instance used to interact with the blockchain.
   * @param requestBody - The request containing NFT collection details and other parameters.
   * @returns A promise resolving to the estimation response with details and userOp.
   * @throws Error if the estimation fails or response data is missing.
   */

  public static async getNftCreateCollectionEstimate(
    oc: OktoClient,
    requestBody: NftCreateCollectionEstimateRequest,
  ): Promise<NftCreateCollectionEstimateResponse> {
    const response = await getBffClient(oc).post<
      ApiResponse<NftCreateCollectionEstimateResponse>
    >(this.routes.estimateOrder, requestBody);

    if (response.data.status === 'error') {
      throw new Error('Failed to estimate NFT collection creation');
    }

    if (!response.data.data) {
      throw new Error('Response data is missing');
    }

    return response.data.data;
  }

  /**
   * Authenticates the user with the Gateway service using BFF API.
   *
   * @returns {Promise<AuthenticateResult>} A promise that resolves to an AuthenticateResult object.
   * @throws {Error} If the API request fails or returns an invalid response.
   * @throws {Error} If the user is not authenticated.
   */
  public static async authenticate(
    oc: OktoClient,
    data: AuthenticatePayloadParam,
  ): Promise<AuthenticateResult> {
    const response = await getBffClient(oc).post<
      ApiResponse<AuthenticateResult>
    >(this.routes.authenticate, data, {
      headers: {
        'Skip-Authorization': true,
      },
    });

    if (response.data.status === 'error') {
      throw new Error('Authentication failed: ' + response.data.error);
    }

    if (!response.data.data) {
      throw new Error('Authentication response data is missing');
    }

    return response.data.data;
  }

  /**
   * Executes a user operation with the Gateway service using BFF API.
   *
   * @returns {Promise<string>} A promise that resolves to a job ID string.
   * @throws {Error} If the API request fails or returns an invalid response.
   */
  public static async execute(oc: OktoClient, data: UserOp): Promise<string> {
    const response = await getBffClient(oc).post<ApiResponse<ExecuteResult>>(
      this.routes.execute,
      data,
    );

    if (response.data.status === 'error') {
      throw new Error('Execute operation failed: ' + response.data.error);
    }

    if (!response.data.data) {
      throw new Error('Execute response data is missing');
    }

    return response.data.data.jobId;
  }

  /**
   * Retrieves user keys from the Gateway service using BFF API.
   *
   * @returns {Promise<GetUserKeysResult>} A promise that resolves to user keys data.
   * @throws {Error} If the API request fails or returns an invalid response.
   */
  public static async GetUserKeys(oc: OktoClient): Promise<GetUserKeysResult> {
    const response = await getBffClient(oc).get<ApiResponse<GetUserKeysResult>>(
      this.routes.getUserKeys,
    );

    if (response.data.status === 'error') {
      throw new Error('Failed to retrieve user keys: ' + response.data.error);
    }

    if (!response.data.data) {
      throw new Error('User keys response data is missing');
    }

    return response.data.data;
  }

  /**
   * Signs a message using the Gateway service BFF API.
   *
   * @returns {Promise<SignMessageResult>} A promise that resolves to signed message data.
   * @throws {Error} If the API request fails or returns an invalid response.
   */
  public static async SignMessage(
    oc: OktoClient,
    data: SignMessageParams,
  ): Promise<SignMessageResult> {
    const response = await getBffClient(oc).post<
      ApiResponse<SignMessageResult>
    >(this.routes.signMessage, data);

    if (response.data.status === 'error') {
      throw new Error('Failed to sign message: ' + response.data.error);
    }

    if (!response.data.data) {
      throw new Error('Sign message response data is missing');
    }

    return response.data.data;
  }

  /**
   * Retrieves user operation gas price from the Gateway service using BFF API.
   *
   * @returns {Promise<getUserOperationGasPriceResult>} A promise that resolves to gas price data.
   * @throws {Error} If the API request fails or returns an invalid response.
   */
  public static async getUserOperationGasPrice(
    oc: OktoClient,
  ): Promise<getUserOperationGasPriceResult> {
    const response = await getBffClient(oc).get<
      ApiResponse<getUserOperationGasPriceResult>
    >(this.routes.gasValues);

    if (response.data.status === 'error') {
      throw new Error('Failed to retrieve gas values: ' + response.data.error);
    }

    if (!response.data.data) {
      throw new Error('Gas values response data is missing');
    }

    return response.data.data;
  }

  /**
   * Reads data from a smart contract using the BFF API.
   *
   * @param oc - The OktoClient instance.
   * @param requestBody - The updated request body containing advanced contract read parameters.
   * @returns ReadContractResponse the contract read response.
   * @throws Error if the read fails or throws error.
   */
  public static async rawRead(
    oc: OktoClient,
    requestBody: ReadContractPayload,
  ): Promise<ReadContractResponse | undefined> {
    const response = await getBffClient(oc).post<
      ApiResponse<ReadContractResponse>
    >(this.routes.rawRead, requestBody);

    if (response.data.status === 'error') {
      throw new Error('Failed to read contract data');
    }

    return response.data.data;
  }

  /**
   * Retrieves the list of supported ramp tokens from the BFF service.
   * @param oc OktoClient instance
   * @param countryCode Country code to filter tokens (e.g., 'IN')
   * @param side Transaction side ('onramp' or 'offramp')
   * @returns SupportedRampTokensResponse containing onramp and offramp tokens
   */
  public static async getSupportedRampTokens(
    oc: OktoClient,
    countryCode: string,
    side: 'onramp' | 'offramp',
  ): Promise<SupportedRampTokensResponse> {
    const response = await getBffClient(oc).get<
      ApiResponse<SupportedRampTokensResponse>
    >(this.routes.getSupportedRampTokens, {
      params: {
        country_code: countryCode,
        side,
      },
    });

    if (response.data.status === 'error') {
      throw new Error(
        `Failed to retrieve supported ramp tokens: ${response.data.error?.message || 'Unknown error'}`,
      );
    }

    if (!response.data.data) {
      throw new Error('Response data is missing');
    }

    return response.data.data;
  }

  /**
   * Generates a transaction token used for ramp operations.
   * @param oc OktoClient instance
   * @returns The transaction token
   */
  public static async generateTransactionToken(
    oc: OktoClient,
  ): Promise<string> {
    const response = await getBffClient(oc).post<
      ApiResponse<TransactionTokenResponse>
    >(
      this.routes.generateTransactionToken,
      {},
      {
        headers: {
          'x-source': 'okto_wallet_web',
          'x-version': 'okto_plus',
        },
      },
    );

    if (response.data.status === 'error') {
      throw new Error(
        `Failed to generate transaction token: ${response.data.error?.message || 'Unknown error'}`,
      );
    }

    if (!response.data.data || !response.data.data.transactionToken) {
      throw new Error('Transaction token is missing in the response');
    }

    return response.data.data.transactionToken;
  }
}

export default BffClientRepository;<|MERGE_RESOLUTION|>--- conflicted
+++ resolved
@@ -8,12 +8,9 @@
 
 import type OktoClient from '@/core/index.js';
 import type {
-<<<<<<< HEAD
-=======
   EstimateGasLimitsPayload,
   EstimateGasLimitsResponse,
   EstimateOrderPayload,
->>>>>>> 5103018b
   Order,
   OrderFilterRequest,
   ReadContractPayload,
@@ -274,39 +271,36 @@
   }
 
   /**
-<<<<<<< HEAD
+   * Estimates the gas limits for a user operation.
+   */
+  public static async estimateGasLimits(
+    oc: OktoClient,
+    payload: EstimateGasLimitsPayload,
+  ): Promise<EstimateGasLimitsResponse> {
+    const response = await getBffClient(oc).post<
+      ApiResponse<EstimateGasLimitsResponse>
+    >(this.routes.estimateGasLimits, payload);
+
+    if (response.data.status === 'error') {
+      throw new Error(
+        'Failed to estimate user operation: ' + response.data.error?.message,
+      );
+    }
+
+    if (!response.data.data) {
+      throw new Error('Response data is missing');
+    }
+
+    return response.data.data;
+  }
+
+  /**
    * Retrieves tokens for swap based on different listing criteria
    * @param oc OktoClient instance
    * @param options Listing options (discovery, network filter, or search)
    * @returns Promise with array of TokenEntity objects
    */
   public static async getTokensForSwap(
-=======
-   * Estimates the gas limits for a user operation.
-   */
-  public static async estimateGasLimits(
-    oc: OktoClient,
-    payload: EstimateGasLimitsPayload,
-  ): Promise<EstimateGasLimitsResponse> {
-    const response = await getBffClient(oc).post<
-      ApiResponse<EstimateGasLimitsResponse>
-    >(this.routes.estimateGasLimits, payload);
-
-    if (response.data.status === 'error') {
-      throw new Error(
-        'Failed to estimate user operation: ' + response.data.error?.message,
-      );
-    }
-
-    if (!response.data.data) {
-      throw new Error('Response data is missing');
-    }
-
-    return response.data.data;
-  }
-
-  public static async estimateOrder(
->>>>>>> 5103018b
     oc: OktoClient,
     filters: TokenListingFilter,
   ): Promise<TokenEntity[]> {
