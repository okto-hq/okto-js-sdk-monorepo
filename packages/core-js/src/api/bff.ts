import type {
  ApiResponse,
  ApiResponseWithCount,
  UserOp,
} from '@/types/index.js';

import type OktoClient from '@/core/index.js';
import type {
  EstimateOrderPayload,
  Order,
  OrderEstimateResponse,
  OrderFilterRequest,
  ReadContractPayload,
  ReadContractResponse,
  UserNFTBalance,
  UserPortfolioActivity,
  UserPortfolioData,
  Wallet,
} from '@/types/bff/account.js';
import type { GetSupportedNetworksResponseData } from '@/types/bff/chains.js';
import type { Token } from '@/types/bff/tokens.js';
import type {
  AuthenticatePayloadParam,
  AuthenticateResult,
  UserSessionResponse,
} from '@/types/gateway/authenticate.js';
import { getBffClient } from './client.js';
import type {
  GetUserKeysResult,
  SignMessageParams,
  SignMessageResult,
} from '@/types/gateway/signMessage.js';
import type { ExecuteResult } from '@/types/gateway/execute.js';
import type { getUserOperationGasPriceResult } from '@/types/gateway/g.js';

class BffClientRepository {
  private static routes = {
    // GET
    getWallets: '/api/oc/v1/wallets',
    getSupportedNetworks: '/api/oc/v1/supported/networks',
    getSupportedTokens: '/api/oc/v1/supported/tokens',
    getPortfolio: '/api/oc/v1/aggregated-portfolio',
    getPortfolioActivity: '/api/oc/v1/portfolio/activity',
    getPortfolioNft: '/api/oc/v1/portfolio/nft',
    getOrders: '/api/oc/v1/orders',
    getNftOrderDetails: '/api/oc/v1/nft/order-details',
    getUserKeys: '/api/oc/v1/user-keys',
    gasValues: '/api/oc/v1/gas-values',

    // POST
    estimateOrder: '/api/oc/v1/estimate',
    verifySession: '/api/oc/v1/verify-session',
<<<<<<< HEAD
    rawRead: '/api/oc/v1/readContractData',
=======
    authenticate: '/api/oc/v1/authenticate',
    execute: '/api/oc/v1/execute',
    signMessage: '/api/oc/v1/signMessage',
>>>>>>> 06c6ab30
  };

  /**
   * Retrieves the list of wallets for the authenticated user from the BFF service.
   */
  public static async getWallets(oc: OktoClient): Promise<Wallet[]> {
    const response = await getBffClient(oc).get<ApiResponse<Wallet[]>>(
      this.routes.getWallets,
    );

    if (!response.data.data) {
      throw new Error('Response data is missing');
    }

    return response.data.data;
  }

  /**
   * Retrieves the list of supported networks from the BFF service.
   */
  public static async getSupportedNetworks(
    oc: OktoClient,
  ): Promise<GetSupportedNetworksResponseData[]> {
    const response = await getBffClient(oc).get<
      ApiResponseWithCount<'network', GetSupportedNetworksResponseData>
    >(this.routes.getSupportedNetworks);

    if (response.data.status === 'error') {
      throw new Error('Failed to retrieve supported networks');
    }

    if (!response.data.data) {
      throw new Error('Response data is missing');
    }

    return response.data.data.network;
  }

  public static async verifySession(
    oc: OktoClient,
  ): Promise<UserSessionResponse> {
    const response = await getBffClient(oc).get<
      ApiResponse<UserSessionResponse>
    >(this.routes.verifySession);

    if (response.data.status === 'error') {
      throw new Error('Failed to verify user session');
    }

    if (!response.data.data) {
      throw new Error('Response data is missing');
    }

    return response.data.data;
  }

  /**
   * Retrieves the list of supported tokens from the BFF service.
   */
  public static async getSupportedTokens(oc: OktoClient): Promise<Token[]> {
    const response = await getBffClient(oc).get<
      ApiResponseWithCount<'tokens', Token>
    >(this.routes.getSupportedTokens);

    if (!response.data.data) {
      throw new Error('Response data is missing');
    }

    return response.data.data.tokens;
  }

  /**
   * Retrieves the aggregated portfolio for the authenticated user from the BFF service.
   */
  public static async getPortfolio(oc: OktoClient): Promise<UserPortfolioData> {
    const response = await getBffClient(oc).get<ApiResponse<UserPortfolioData>>(
      this.routes.getPortfolio,
    );

    if (response.data.status === 'error') {
      throw new Error('Failed to retrieve portfolio');
    }

    if (!response.data.data) {
      throw new Error('Response data is missing');
    }

    return response.data.data;
  }

  /**
   * Retrieves the portfolio activity for the authenticated user from the BFF service.
   */
  public static async getPortfolioActivity(
    oc: OktoClient,
  ): Promise<UserPortfolioActivity[]> {
    const response = await getBffClient(oc).get<
      ApiResponseWithCount<'activity', UserPortfolioActivity>
    >(this.routes.getPortfolioActivity);

    if (response.data.status === 'error') {
      throw new Error('Failed to retrieve portfolio activity');
    }

    if (!response.data.data) {
      throw new Error('Response data is missing');
    }

    return response.data.data.activity;
  }

  /**
   * Retrieves the NFT portfolio for the authenticated user from the BFF service.
   */
  public static async getPortfolioNft(
    oc: OktoClient,
  ): Promise<UserNFTBalance[]> {
    const response = await getBffClient(oc).get<
      ApiResponseWithCount<'details', UserNFTBalance>
    >(this.routes.getPortfolioNft);

    if (response.data.status === 'error') {
      throw new Error('Failed to retrieve NFT portfolio');
    }

    if (!response.data.data) {
      throw new Error('Response data is missing');
    }

    return response.data.data.details;
  }

  /**
   * Retrieves the list of orders for the authenticated user from the BFF service.
   */
  /**
   * Retrieves the list of orders for the authenticated user from the BFF service.
   */
  public static async getOrders(
    oc: OktoClient,
    filters?: OrderFilterRequest,
  ): Promise<Order[]> {
    const response = await getBffClient(oc).get<
      ApiResponseWithCount<'items', Order>
    >(this.routes.getOrders, {
      params: {
        intent_id: filters?.intentId,
        status: filters?.status,
        intent_type: filters?.intentType,
      },
    });

    if (response.data.status === 'error') {
      throw new Error('Failed to retrieve orders: ' + response.data.error);
    }

    if (!response.data.data?.items) {
      throw new Error('No orders found or response data is missing.');
    }

    return response.data.data.items;
  }
  /**
   * Retrieves the details of executed NFT orders from the backend.
   */
  public static async getNftOrderDetails(oc: OktoClient): Promise<Order[]> {
    return await this.getOrders(oc, { intentType: 'NFT_TRANSFER' });
  }

  public static async estimateOrder(
    oc: OktoClient,
    payload: EstimateOrderPayload,
  ): Promise<OrderEstimateResponse> {
    const response = await getBffClient(oc).get<
      ApiResponse<OrderEstimateResponse>
    >(this.routes.estimateOrder, {
      data: payload,
    });

    if (response.data.status === 'error') {
      throw new Error('Failed to estimate order');
    }

    if (!response.data.data) {
      throw new Error('Response data is missing');
    }

    return response.data.data;
  }
<<<<<<< HEAD

  /**
   * Reads data from a smart contract using the BFF API.
   *
   * @param oc - The OktoClient instance.
   * @param requestBody - The updated request body containing advanced contract read parameters.
   * @returns ReadContractResponse the contract read response.
   * @throws Error if the read fails or throws error.
   */
  public static async rawRead(
    oc: OktoClient,
    requestBody: ReadContractPayload,
  ): Promise<ReadContractResponse | undefined> {
    const response = await getBffClient(oc).post<
      ApiResponse<ReadContractResponse>
    >(this.routes.rawRead, requestBody);

    if (response.data.status === 'error') {
      throw new Error('Failed to read contract data');
=======
  /**
   * Authenticates the user with the Gateway service using BFF API.
   *
   * @returns {Promise<AuthenticateResult>} A promise that resolves to an AuthenticateResult object.
   * @throws {Error} If the API request fails or returns an invalid response.
   * @throws {Error} If the user is not authenticated.
   */
  public static async authenticate(
    oc: OktoClient,
    data: AuthenticatePayloadParam,
  ): Promise<AuthenticateResult> {
    const response = await getBffClient(oc).post<
      ApiResponse<AuthenticateResult>
    >(this.routes.authenticate, data, {
      headers: {
        'Skip-Authorization': true,
      },
    });

    if (response.data.status === 'error') {
      throw new Error('Authentication failed: ' + response.data.error);
    }

    if (!response.data.data) {
      throw new Error('Authentication response data is missing');
    }

    return response.data.data;
  }

  /**
   * Executes a user operation with the Gateway service using BFF API.
   *
   * @returns {Promise<string>} A promise that resolves to a job ID string.
   * @throws {Error} If the API request fails or returns an invalid response.
   */
  public static async execute(oc: OktoClient, data: UserOp): Promise<string> {
    const response = await getBffClient(oc).post<ApiResponse<ExecuteResult>>(
      this.routes.execute,
      data,
    );

    if (response.data.status === 'error') {
      throw new Error('Execute operation failed: ' + response.data.error);
    }

    if (!response.data.data) {
      throw new Error('Execute response data is missing');
    }

    return response.data.data.jobId;
  }

  /**
   * Retrieves user keys from the Gateway service using BFF API.
   *
   * @returns {Promise<GetUserKeysResult>} A promise that resolves to user keys data.
   * @throws {Error} If the API request fails or returns an invalid response.
   */
  public static async GetUserKeys(oc: OktoClient): Promise<GetUserKeysResult> {
    const response = await getBffClient(oc).get<ApiResponse<GetUserKeysResult>>(
      this.routes.getUserKeys,
    );

    if (response.data.status === 'error') {
      throw new Error('Failed to retrieve user keys: ' + response.data.error);
    }

    if (!response.data.data) {
      throw new Error('User keys response data is missing');
    }

    return response.data.data;
  }

  /**
   * Signs a message using the Gateway service BFF API.
   *
   * @returns {Promise<SignMessageResult>} A promise that resolves to signed message data.
   * @throws {Error} If the API request fails or returns an invalid response.
   */
  public static async SignMessage(
    oc: OktoClient,
    data: SignMessageParams,
  ): Promise<SignMessageResult> {
    const response = await getBffClient(oc).post<
      ApiResponse<SignMessageResult>
    >(this.routes.signMessage, data);

    if (response.data.status === 'error') {
      throw new Error('Failed to sign message: ' + response.data.error);
    }

    if (!response.data.data) {
      throw new Error('Sign message response data is missing');
    }

    return response.data.data;
  }

  /**
   * Retrieves user operation gas price from the Gateway service using BFF API.
   *
   * @returns {Promise<getUserOperationGasPriceResult>} A promise that resolves to gas price data.
   * @throws {Error} If the API request fails or returns an invalid response.
   */
  public static async getUserOperationGasPrice(
    oc: OktoClient,
  ): Promise<getUserOperationGasPriceResult> {
    const response = await getBffClient(oc).get<
      ApiResponse<getUserOperationGasPriceResult>
    >(this.routes.gasValues);

    if (response.data.status === 'error') {
      throw new Error('Failed to retrieve gas values: ' + response.data.error);
    }

    if (!response.data.data) {
      throw new Error('Gas values response data is missing');
>>>>>>> 06c6ab30
    }

    return response.data.data;
  }
}

export default BffClientRepository;<|MERGE_RESOLUTION|>--- conflicted
+++ resolved
@@ -50,13 +50,10 @@
     // POST
     estimateOrder: '/api/oc/v1/estimate',
     verifySession: '/api/oc/v1/verify-session',
-<<<<<<< HEAD
-    rawRead: '/api/oc/v1/readContractData',
-=======
     authenticate: '/api/oc/v1/authenticate',
     execute: '/api/oc/v1/execute',
     signMessage: '/api/oc/v1/signMessage',
->>>>>>> 06c6ab30
+    rawRead: '/api/oc/v1/readContractData',
   };
 
   /**
@@ -246,27 +243,6 @@
 
     return response.data.data;
   }
-<<<<<<< HEAD
-
-  /**
-   * Reads data from a smart contract using the BFF API.
-   *
-   * @param oc - The OktoClient instance.
-   * @param requestBody - The updated request body containing advanced contract read parameters.
-   * @returns ReadContractResponse the contract read response.
-   * @throws Error if the read fails or throws error.
-   */
-  public static async rawRead(
-    oc: OktoClient,
-    requestBody: ReadContractPayload,
-  ): Promise<ReadContractResponse | undefined> {
-    const response = await getBffClient(oc).post<
-      ApiResponse<ReadContractResponse>
-    >(this.routes.rawRead, requestBody);
-
-    if (response.data.status === 'error') {
-      throw new Error('Failed to read contract data');
-=======
   /**
    * Authenticates the user with the Gateway service using BFF API.
    *
@@ -386,7 +362,29 @@
 
     if (!response.data.data) {
       throw new Error('Gas values response data is missing');
->>>>>>> 06c6ab30
+    }
+
+    return response.data.data;
+  }
+
+  /**
+   * Reads data from a smart contract using the BFF API.
+   *
+   * @param oc - The OktoClient instance.
+   * @param requestBody - The updated request body containing advanced contract read parameters.
+   * @returns ReadContractResponse the contract read response.
+   * @throws Error if the read fails or throws error.
+   */
+  public static async rawRead(
+    oc: OktoClient,
+    requestBody: ReadContractPayload,
+  ): Promise<ReadContractResponse | undefined> {
+    const response = await getBffClient(oc).post<
+      ApiResponse<ReadContractResponse>
+    >(this.routes.rawRead, requestBody);
+
+    if (response.data.status === 'error') {
+      throw new Error('Failed to read contract data');
     }
 
     return response.data.data;
