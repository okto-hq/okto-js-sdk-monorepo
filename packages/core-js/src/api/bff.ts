--- conflicted
+++ resolved
@@ -18,7 +18,6 @@
   Wallet,
 } from '@/types/bff/account.js';
 import type { GetSupportedNetworksResponseData } from '@/types/bff/chains.js';
-<<<<<<< HEAD
 import type {
   Token,
   TokenEntity,
@@ -26,6 +25,12 @@
   TokenListingParams,
 } from '@/types/bff/tokens.js';
 import type { UserSessionResponse } from '@/types/gateway/authenticate.js';
+import type { Token } from '@/types/bff/tokens.js';
+import type {
+  AuthenticatePayloadParam,
+  AuthenticateResult,
+  UserSessionResponse,
+} from '@/types/gateway/authenticate.js';
 import { getBffClient } from './client.js';
 import type {
   SupportedRampTokensResponse,
@@ -47,14 +52,6 @@
   SwapEstimateRequest,
   SwapEstimateResponse,
 } from '@/types/bff/estimate.js';
-=======
-import type { Token } from '@/types/bff/tokens.js';
-import type {
-  AuthenticatePayloadParam,
-  AuthenticateResult,
-  UserSessionResponse,
-} from '@/types/gateway/authenticate.js';
-import { getBffClient } from './client.js';
 import type {
   GetUserKeysResult,
   SignMessageParams,
@@ -62,7 +59,6 @@
 } from '@/types/gateway/signMessage.js';
 import type { ExecuteResult } from '@/types/gateway/execute.js';
 import type { getUserOperationGasPriceResult } from '@/types/gateway/g.js';
->>>>>>> ea7cdc03
 
 class BffClientRepository {
   private static routes = {
@@ -76,27 +72,21 @@
     getPortfolioNft: '/api/oc/v1/portfolio/nft',
     getOrders: '/api/oc/v1/orders',
     getNftOrderDetails: '/api/oc/v1/nft/order-details',
-<<<<<<< HEAD
     getEntities: '/api/oc/v1/entities',
     getSupportedRampTokens: '/api/v2/supported_ramp_tokens',
-=======
     getUserKeys: '/api/oc/v1/user-keys',
     gasValues: '/api/oc/v1/gas-values',
->>>>>>> ea7cdc03
 
     // POST
     estimateOrder: '/api/oc/v1/estimate',
     estimateGasLimits: '/api/oc/v1/estimate-userop',
     verifySession: '/api/oc/v1/verify-session',
-<<<<<<< HEAD
     swapEstimate: '/api/oc/v1/estimate',
     generateTransactionToken: '/api/v2/transaction_token',
     rawRead: '/api/oc/v1/readContractData',
-=======
     authenticate: '/api/oc/v1/authenticate',
     execute: '/api/oc/v1/execute',
     signMessage: '/api/oc/v1/signMessage',
->>>>>>> ea7cdc03
   };
 
   /**
@@ -629,129 +619,6 @@
 
     return response.data.data;
   }
-  /**
-   * Authenticates the user with the Gateway service using BFF API.
-   *
-   * @returns {Promise<AuthenticateResult>} A promise that resolves to an AuthenticateResult object.
-   * @throws {Error} If the API request fails or returns an invalid response.
-   * @throws {Error} If the user is not authenticated.
-   */
-  public static async authenticate(
-    oc: OktoClient,
-    data: AuthenticatePayloadParam,
-  ): Promise<AuthenticateResult> {
-    const response = await getBffClient(oc).post<
-      ApiResponse<AuthenticateResult>
-    >(this.routes.authenticate, data, {
-      headers: {
-        'Skip-Authorization': true,
-      },
-    });
-
-    if (response.data.status === 'error') {
-      throw new Error('Authentication failed: ' + response.data.error);
-    }
-
-    if (!response.data.data) {
-      throw new Error('Authentication response data is missing');
-    }
-
-    return response.data.data;
-  }
-
-  /**
-   * Executes a user operation with the Gateway service using BFF API.
-   *
-   * @returns {Promise<string>} A promise that resolves to a job ID string.
-   * @throws {Error} If the API request fails or returns an invalid response.
-   */
-  public static async execute(oc: OktoClient, data: UserOp): Promise<string> {
-    const response = await getBffClient(oc).post<ApiResponse<ExecuteResult>>(
-      this.routes.execute,
-      data,
-    );
-
-    if (response.data.status === 'error') {
-      throw new Error('Execute operation failed: ' + response.data.error);
-    }
-
-    if (!response.data.data) {
-      throw new Error('Execute response data is missing');
-    }
-
-    return response.data.data.jobId;
-  }
-
-  /**
-   * Retrieves user keys from the Gateway service using BFF API.
-   *
-   * @returns {Promise<GetUserKeysResult>} A promise that resolves to user keys data.
-   * @throws {Error} If the API request fails or returns an invalid response.
-   */
-  public static async GetUserKeys(oc: OktoClient): Promise<GetUserKeysResult> {
-    const response = await getBffClient(oc).get<ApiResponse<GetUserKeysResult>>(
-      this.routes.getUserKeys,
-    );
-
-    if (response.data.status === 'error') {
-      throw new Error('Failed to retrieve user keys: ' + response.data.error);
-    }
-
-    if (!response.data.data) {
-      throw new Error('User keys response data is missing');
-    }
-
-    return response.data.data;
-  }
-
-  /**
-   * Signs a message using the Gateway service BFF API.
-   *
-   * @returns {Promise<SignMessageResult>} A promise that resolves to signed message data.
-   * @throws {Error} If the API request fails or returns an invalid response.
-   */
-  public static async SignMessage(
-    oc: OktoClient,
-    data: SignMessageParams,
-  ): Promise<SignMessageResult> {
-    const response = await getBffClient(oc).post<
-      ApiResponse<SignMessageResult>
-    >(this.routes.signMessage, data);
-
-    if (response.data.status === 'error') {
-      throw new Error('Failed to sign message: ' + response.data.error);
-    }
-
-    if (!response.data.data) {
-      throw new Error('Sign message response data is missing');
-    }
-
-    return response.data.data;
-  }
-
-  /**
-   * Retrieves user operation gas price from the Gateway service using BFF API.
-   *
-   * @returns {Promise<getUserOperationGasPriceResult>} A promise that resolves to gas price data.
-   * @throws {Error} If the API request fails or returns an invalid response.
-   */
-  public static async getUserOperationGasPrice(
-    oc: OktoClient,
-  ): Promise<getUserOperationGasPriceResult> {
-    const response = await getBffClient(oc).get<
-      ApiResponse<getUserOperationGasPriceResult>
-    >(this.routes.gasValues);
-
-    if (response.data.status === 'error') {
-      throw new Error('Failed to retrieve gas values: ' + response.data.error);
-    }
-
-    if (!response.data.data) {
-      throw new Error('Gas values response data is missing');
-    }
-
-    return response.data.data;
-  }
 }
 
 export default BffClientRepository;