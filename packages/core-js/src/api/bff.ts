import type { ApiResponse, ApiResponseWithCount } from '@/types/index.js';

import type OktoClient from '@/core/index.js';
import type {
  Order,
  OrderFilterRequest,
  ReadContractPayload,
  ReadContractResponse,
  UserNFTBalance,
  UserPortfolioActivity,
  UserPortfolioData,
  Wallet,
} from '@/types/bff/account.js';
import type { GetSupportedNetworksResponseData } from '@/types/bff/chains.js';
import type {
  Token,
  TokenEntity,
  TokenListingFilter,
  TokenListingParams,
} from '@/types/bff/tokens.js';
import type { UserSessionResponse } from '@/types/gateway/authenticate.js';
import { getBffClient } from './client.js';
import type {
  SupportedRampTokensResponse,
  TransactionTokenResponse,
} from '@/types/onramp.js';
import type {
  TokenTransferEstimateRequest,
  TokenTransferEstimateResponse,
  NFTTransferEstimateRequest,
  NFTTransferEstimateResponse,
  AptosRawTransactionEstimateRequest,
  AptosRawTransactionEstimateResponse,
  EvmRawTransactionEstimateResponse,
  EvmRawTransactionEstimateRequest,
  NftMintEstimateRequest,
  NftMintEstimateResponse,
  NftCreateCollectionEstimateRequest,
  NftCreateCollectionEstimateResponse,
  SwapEstimateRequest,
  SwapEstimateResponse,
} from '@/types/bff/estimate.js';

class BffClientRepository {
  private static routes = {
    // GET
    getWallets: '/api/oc/v1/wallets',
    getSupportedNetworks: '/api/oc/v1/supported/networks',
    getSupportedTokens: '/api/oc/v1/supported/tokens',
    getPortfolio: '/api/oc/v2/aggregated-portfolio',
    getPortfolioActivity: '/api/oc/v1/portfolio/activity',
    getPortfolioNft: '/api/oc/v1/portfolio/nft',
    getOrders: '/api/oc/v1/orders',
    getNftOrderDetails: '/api/oc/v1/nft/order-details',
    getEntities: '/api/oc/v1/entities',
    getSupportedRampTokens: '/api/v2/supported_ramp_tokens',

    // POST
    estimateOrder: '/api/oc/v1/estimate',
    verifySession: '/api/oc/v1/verify-session',
<<<<<<< HEAD
    swapEstimate: '/api/oc/v1/estimate',
    generateTransactionToken: '/api/v2/transaction_token',
=======
    rawRead: '/api/oc/v1/readContractData',
>>>>>>> e684cf66
  };

  /**
   * Retrieves the list of wallets for the authenticated user from the BFF service.
   */
  public static async getWallets(oc: OktoClient): Promise<Wallet[]> {
    const response = await getBffClient(oc).get<ApiResponse<Wallet[]>>(
      this.routes.getWallets,
    );

    if (!response.data.data) {
      throw new Error('Response data is missing');
    }

    return response.data.data;
  }

  /**
   * Retrieves the list of supported networks from the BFF service.
   */
  public static async getSupportedNetworks(
    oc: OktoClient,
  ): Promise<GetSupportedNetworksResponseData[]> {
    const response = await getBffClient(oc).get<
      ApiResponseWithCount<'network', GetSupportedNetworksResponseData>
    >(this.routes.getSupportedNetworks);

    if (response.data.status === 'error') {
      throw new Error('Failed to retrieve supported networks');
    }

    if (!response.data.data) {
      throw new Error('Response data is missing');
    }

    return response.data.data.network;
  }

  public static async verifySession(
    oc: OktoClient,
  ): Promise<UserSessionResponse> {
    const response = await getBffClient(oc).get<
      ApiResponse<UserSessionResponse>
    >(this.routes.verifySession);

    if (response.data.status === 'error') {
      throw new Error('Failed to verify user session');
    }

    if (!response.data.data) {
      throw new Error('Response data is missing');
    }

    return response.data.data;
  }

  /**
   * Retrieves the list of supported tokens from the BFF service.
   */
  public static async getSupportedTokens(oc: OktoClient): Promise<Token[]> {
    const response = await getBffClient(oc).get<
      ApiResponseWithCount<'tokens', Token>
    >(this.routes.getSupportedTokens);

    if (!response.data.data) {
      throw new Error('Response data is missing');
    }

    return response.data.data.tokens;
  }

  /**
   * Retrieves the aggregated portfolio for the authenticated user from the BFF service.
   */
  public static async getPortfolio(oc: OktoClient): Promise<UserPortfolioData> {
    const response = await getBffClient(oc).get<ApiResponse<UserPortfolioData>>(
      this.routes.getPortfolio,
    );

    if (response.data.status === 'error') {
      throw new Error('Failed to retrieve portfolio');
    }

    if (!response.data.data) {
      throw new Error('Response data is missing');
    }

    return response.data.data;
  }

  /**
   * Retrieves the portfolio activity for the authenticated user from the BFF service.
   */
  public static async getPortfolioActivity(
    oc: OktoClient,
  ): Promise<UserPortfolioActivity[]> {
    const response = await getBffClient(oc).get<
      ApiResponseWithCount<'activity', UserPortfolioActivity>
    >(this.routes.getPortfolioActivity);

    if (response.data.status === 'error') {
      throw new Error('Failed to retrieve portfolio activity');
    }

    if (!response.data.data) {
      throw new Error('Response data is missing');
    }

    return response.data.data.activity;
  }

  /**
   * Retrieves the NFT portfolio for the authenticated user from the BFF service.
   */
  public static async getPortfolioNft(
    oc: OktoClient,
  ): Promise<UserNFTBalance[]> {
    const response = await getBffClient(oc).get<
      ApiResponseWithCount<'details', UserNFTBalance>
    >(this.routes.getPortfolioNft);

    if (response.data.status === 'error') {
      throw new Error('Failed to retrieve NFT portfolio');
    }

    if (!response.data.data) {
      throw new Error('Response data is missing');
    }

    return response.data.data.details;
  }

  /**
   * Retrieves the list of orders for the authenticated user from the BFF service.
   */
  public static async getOrders(
    oc: OktoClient,
    filters?: OrderFilterRequest,
  ): Promise<Order[]> {
    const response = await getBffClient(oc).get<
      ApiResponseWithCount<'items', Order>
    >(this.routes.getOrders, {
      params: {
        intent_id: filters?.intentId,
        status: filters?.status,
        intent_type: filters?.intentType,
      },
    });

    if (response.data.status === 'error') {
      throw new Error('Failed to retrieve orders: ' + response.data.error);
    }

    if (!response.data.data?.items) {
      throw new Error('No orders found or response data is missing.');
    }

    return response.data.data.items;
  }
  /**
   * Retrieves the details of executed NFT orders from the backend.
   */
  public static async getNftOrderDetails(oc: OktoClient): Promise<Order[]> {
    return await this.getOrders(oc, { intentType: 'NFT_TRANSFER' });
  }

  /**
   * Retrieves tokens for swap based on different listing criteria
   * @param oc OktoClient instance
   * @param options Listing options (discovery, network filter, or search)
   * @returns Promise with array of TokenEntity objects
   */
  public static async getTokensForSwap(
    oc: OktoClient,
    filters: TokenListingFilter,
  ): Promise<TokenEntity[]> {
    const params: TokenListingParams = {
      identifier: '',
    };

    switch (filters.type) {
      case 'discovery':
        params.identifier = 'active_tradable_tokens_v1';
        break;
      case 'network_filter':
        if (!filters.networks || filters.networks.length === 0) {
          throw new Error('Networks must be provided for network filter type');
        }
        params.identifier = 'active_tradable_tokens_by_caip2_ids_v1';
        params.caip2_ids = filters.networks;
        break;
      case 'search':
        if (!filters.searchText) {
          throw new Error('Search text must be provided for search type');
        }
        params.identifier = 'searchable_tokens_v1';
        params.searchText = filters.searchText;
        break;
      default:
        throw new Error('Invalid listing type specified');
    }
    const response = await getBffClient(oc).get<
      ApiResponse<{ entities: TokenEntity[] }>
    >(this.routes.getEntities, { params });

    if (response.data.status === 'error') {
      throw new Error(
        `Failed to retrieve tokens: ${response.data.error?.message || 'Unknown error'}`,
      );
    }

    if (!response.data.data || !response.data.data.entities) {
      throw new Error('Response data is missing');
    }

    return response.data.data.entities;
  }

  public static async getSwapEstimate(
    oc: OktoClient,
    requestBody: SwapEstimateRequest,
  ): Promise<SwapEstimateResponse> {
    const response = await getBffClient(oc).post<
      ApiResponse<SwapEstimateResponse>
    >(this.routes.swapEstimate, requestBody);

    if (response.data.status === 'error') {
      throw new Error('Failed to estimate token transfer');
    }

    if (!response.data.data) {
      throw new Error('Response data is missing');
    }

    return response.data.data;
  }

  /**
   * Gets the NFT transfer estimate from the BFF API.
   *
   * @param oc - The OktoClient instance.
   * @param requestBody - The NFT transfer estimate request parameters.
   * @returns The NFT transfer estimate response.
   */
  public static async getTokenTransferEstimate(
    oc: OktoClient,
    requestBody: TokenTransferEstimateRequest,
  ): Promise<TokenTransferEstimateResponse> {
    const response = await getBffClient(oc).post<
      ApiResponse<TokenTransferEstimateResponse>
    >(this.routes.estimateOrder, requestBody);

    if (response.data.status === 'error') {
      throw new Error('Failed to estimate NFT transfer');
    }

    if (!response.data.data) {
      throw new Error('Response data is missing');
    }

    return response.data.data;
  }

  /**
   * Gets the NFT transfer estimate from the BFF API.
   *
   * @param oc - The OktoClient instance.
   * @param requestBody - The NFT transfer estimate request parameters.
   * @returns The NFT transfer estimate response.
   */
  public static async getNFTTransferEstimate(
    oc: OktoClient,
    requestBody: NFTTransferEstimateRequest,
  ): Promise<NFTTransferEstimateResponse> {
    const response = await getBffClient(oc).post<
      ApiResponse<NFTTransferEstimateResponse>
    >(this.routes.estimateOrder, requestBody);

    if (response.data.status === 'error') {
      throw new Error('Failed to estimate NFT transfer');
    }

    if (!response.data.data) {
      throw new Error('Response data is missing');
    }

    return response.data.data;
  }

  /**
   * Gets a EVM raw transaction estimate from the BFF API.
   *
   * @param oc - The OktoClient instance
   * @param requestBody - The EVM raw transaction estimate request
   * @returns The raw transaction estimate response
   * @throws Error if the estimate fails or response is missing
   */
  public static async getEvmRawTransactionEstimate(
    oc: OktoClient,
    requestBody: EvmRawTransactionEstimateRequest,
  ): Promise<EvmRawTransactionEstimateResponse> {
    const response = await getBffClient(oc).post<
      ApiResponse<EvmRawTransactionEstimateResponse>
    >(this.routes.estimateOrder, requestBody);

    if (response.data.status === 'error') {
      throw new Error('Failed to estimate raw transaction');
    }

    if (!response.data.data) {
      throw new Error('Response data is missing');
    }

    return response.data.data;
  }

  /**
   * Gets a Aptos raw transaction estimate from the BFF API.
   *
   * @param oc - The OktoClient instance
   * @param requestBody - The Aptos raw transaction estimate request
   * @returns The raw transaction estimate response
   * @throws Error if the estimate fails or response is missing
   */

  public static async getAptosRawTransactionEstimate(
    oc: OktoClient,
    requestBody: AptosRawTransactionEstimateRequest,
  ): Promise<AptosRawTransactionEstimateResponse> {
    const response = await getBffClient(oc).post<
      ApiResponse<AptosRawTransactionEstimateResponse>
    >(this.routes.estimateOrder, requestBody);

    if (response.data.status === 'error') {
      throw new Error('Failed to estimate Aptos raw transaction');
    }

    if (!response.data.data) {
      throw new Error('Response data is missing');
    }

    return response.data.data;
  }

  /**
   * Gets a NFT Mint estimate from the BFF API.
   *
   * @param oc - The OktoClient instance
   * @param requestBody - The NFT Mint estimate request
   * @returns The raw transaction estimate response
   * @throws Error if the estimate fails or response is missing
   */

  public static async getNftMintEstimate(
    oc: OktoClient,
    requestBody: NftMintEstimateRequest,
  ): Promise<NftMintEstimateResponse> {
    const response = await getBffClient(oc).post<
      ApiResponse<NftMintEstimateResponse>
    >(this.routes.estimateOrder, requestBody);

    if (response.data.status === 'error') {
      throw new Error('Failed to estimate NFT mint');
    }

    if (!response.data.data) {
      throw new Error('Response data is missing');
    }

    return response.data.data;
  }

  /**
   * Gets an estimate for NFT collection creation.
   *
   * This function provides an estimation of fees and other details for creating
   * an NFT collection on the blockchain.
   *
   * @param oc - The OktoClient instance used to interact with the blockchain.
   * @param requestBody - The request containing NFT collection details and other parameters.
   * @returns A promise resolving to the estimation response with details and userOp.
   * @throws Error if the estimation fails or response data is missing.
   */

  public static async getNftCreateCollectionEstimate(
    oc: OktoClient,
    requestBody: NftCreateCollectionEstimateRequest,
  ): Promise<NftCreateCollectionEstimateResponse> {
    const response = await getBffClient(oc).post<
      ApiResponse<NftCreateCollectionEstimateResponse>
    >(this.routes.estimateOrder, requestBody);

    if (response.data.status === 'error') {
      throw new Error('Failed to estimate NFT collection creation');
    }

    if (!response.data.data) {
      throw new Error('Response data is missing');
    }

    return response.data.data;
  }

  /**
   * Retrieves the list of supported ramp tokens from the BFF service.
   * @param oc OktoClient instance
   * @param countryCode Country code to filter tokens (e.g., 'IN')
   * @param side Transaction side ('onramp' or 'offramp')
   * @returns SupportedRampTokensResponse containing onramp and offramp tokens
   */
  public static async getSupportedRampTokens(
    oc: OktoClient,
    countryCode: string,
    side: 'onramp' | 'offramp',
  ): Promise<SupportedRampTokensResponse> {
    const response = await getBffClient(oc).get<
      ApiResponse<SupportedRampTokensResponse>
    >(this.routes.getSupportedRampTokens, {
      params: {
        country_code: countryCode,
        side,
      },
    });

    if (response.data.status === 'error') {
      throw new Error(
        `Failed to retrieve supported ramp tokens: ${response.data.error?.message || 'Unknown error'}`,
      );
    }

    if (!response.data.data) {
      throw new Error('Response data is missing');
    }

    return response.data.data;
  }

  /**
<<<<<<< HEAD
   * Generates a transaction token used for ramp operations.
   * @param oc OktoClient instance
   * @returns The transaction token
   */
  public static async generateTransactionToken(
    oc: OktoClient,
  ): Promise<string> {
    const response = await getBffClient(oc).post<
      ApiResponse<TransactionTokenResponse>
    >(
      this.routes.generateTransactionToken,
      {},
      {
        headers: {
          'x-source': 'okto_wallet_web',
          'x-version': 'okto_plus',
        },
      },
    );

    if (response.data.status === 'error') {
      throw new Error(
        `Failed to generate transaction token: ${response.data.error?.message || 'Unknown error'}`,
      );
    }

    if (!response.data.data || !response.data.data.transactionToken) {
      throw new Error('Transaction token is missing in the response');
    }

    return response.data.data.transactionToken;
=======
   * Reads data from a smart contract using the BFF API.
   *
   * @param oc - The OktoClient instance.
   * @param requestBody - The updated request body containing advanced contract read parameters.
   * @returns ReadContractResponse the contract read response.
   * @throws Error if the read fails or throws error.
   */
  public static async rawRead(
    oc: OktoClient,
    requestBody: ReadContractPayload,
  ): Promise<ReadContractResponse | undefined> {
    const response = await getBffClient(oc).post<
      ApiResponse<ReadContractResponse>
    >(this.routes.rawRead, requestBody);

    if (response.data.status === 'error') {
      throw new Error('Failed to read contract data');
    }

    return response.data.data;
>>>>>>> e684cf66
  }
}

export default BffClientRepository;<|MERGE_RESOLUTION|>--- conflicted
+++ resolved
@@ -58,12 +58,9 @@
     // POST
     estimateOrder: '/api/oc/v1/estimate',
     verifySession: '/api/oc/v1/verify-session',
-<<<<<<< HEAD
     swapEstimate: '/api/oc/v1/estimate',
     generateTransactionToken: '/api/v2/transaction_token',
-=======
     rawRead: '/api/oc/v1/readContractData',
->>>>>>> e684cf66
   };
 
   /**
@@ -502,7 +499,6 @@
   }
 
   /**
-<<<<<<< HEAD
    * Generates a transaction token used for ramp operations.
    * @param oc OktoClient instance
    * @returns The transaction token
@@ -534,7 +530,9 @@
     }
 
     return response.data.data.transactionToken;
-=======
+  }
+
+  /**
    * Reads data from a smart contract using the BFF API.
    *
    * @param oc - The OktoClient instance.
@@ -555,7 +553,6 @@
     }
 
     return response.data.data;
->>>>>>> e684cf66
   }
 }
 
