import type { ApiResponse, ApiResponseWithCount } from '@/types/index.js';

import type OktoClient from '@/core/index.js';
import type {
  Order,
  OrderFilterRequest,
  UserNFTBalance,
  UserPortfolioActivity,
  UserPortfolioData,
  Wallet,
} from '@/types/bff/account.js';
import type { GetSupportedNetworksResponseData } from '@/types/bff/chains.js';
import type {
  Token,
  TokenEntity,
  TokenListingFilter,
  TokenListingParams,
} from '@/types/bff/tokens.js';
import type { UserSessionResponse } from '@/types/gateway/authenticate.js';
import { getBffClient } from './client.js';
import type {
<<<<<<< HEAD
  SwapEstimateRequest,
  SwapEstimateResponse,
} from '@/types/bff/swap.js';
=======
  TokenTransferEstimateRequest,
  TokenTransferEstimateResponse,
  NFTTransferEstimateRequest,
  NFTTransferEstimateResponse,
  AptosRawTransactionEstimateRequest,
  AptosRawTransactionEstimateResponse,
  EvmRawTransactionEstimateResponse,
  EvmRawTransactionEstimateRequest,
  NftMintEstimateRequest,
  NftMintEstimateResponse,
  NftCreateCollectionEstimateRequest,
  NftCreateCollectionEstimateResponse,
  SwapEstimateRequest,
  SwapEstimateResponse,
} from '@/types/bff/estimate.js';
>>>>>>> 8ada7d55

class BffClientRepository {
  private static routes = {
    // GET
    getWallets: '/api/oc/v1/wallets',
    getSupportedNetworks: '/api/oc/v1/supported/networks',
    getSupportedTokens: '/api/oc/v1/supported/tokens',
    getPortfolio: '/api/oc/v2/aggregated-portfolio',
    getPortfolioActivity: '/api/oc/v1/portfolio/activity',
    getPortfolioNft: '/api/oc/v1/portfolio/nft',
    getOrders: '/api/oc/v1/orders',
    getNftOrderDetails: '/api/oc/v1/nft/order-details',
    getEntities: '/api/oc/v1/entities',

    // POST
    estimateOrder: '/api/oc/v1/estimate',
    verifySession: '/api/oc/v1/verify-session',
    swapEstimate: '/api/oc/v1/estimate',
  };

  /**
   * Retrieves the list of wallets for the authenticated user from the BFF service.
   */
  public static async getWallets(oc: OktoClient): Promise<Wallet[]> {
    const response = await getBffClient(oc).get<ApiResponse<Wallet[]>>(
      this.routes.getWallets,
    );

    if (!response.data.data) {
      throw new Error('Response data is missing');
    }

    return response.data.data;
  }

  /**
   * Retrieves the list of supported networks from the BFF service.
   */
  public static async getSupportedNetworks(
    oc: OktoClient,
  ): Promise<GetSupportedNetworksResponseData[]> {
    const response = await getBffClient(oc).get<
      ApiResponseWithCount<'network', GetSupportedNetworksResponseData>
    >(this.routes.getSupportedNetworks);

    if (response.data.status === 'error') {
      throw new Error('Failed to retrieve supported networks');
    }

    if (!response.data.data) {
      throw new Error('Response data is missing');
    }

    return response.data.data.network;
  }

  public static async verifySession(
    oc: OktoClient,
  ): Promise<UserSessionResponse> {
    const response = await getBffClient(oc).get<
      ApiResponse<UserSessionResponse>
    >(this.routes.verifySession);

    if (response.data.status === 'error') {
      throw new Error('Failed to verify user session');
    }

    if (!response.data.data) {
      throw new Error('Response data is missing');
    }

    return response.data.data;
  }

  /**
   * Retrieves the list of supported tokens from the BFF service.
   */
  public static async getSupportedTokens(oc: OktoClient): Promise<Token[]> {
    const response = await getBffClient(oc).get<
      ApiResponseWithCount<'tokens', Token>
    >(this.routes.getSupportedTokens);

    if (!response.data.data) {
      throw new Error('Response data is missing');
    }

    return response.data.data.tokens;
  }

  /**
   * Retrieves the aggregated portfolio for the authenticated user from the BFF service.
   */
  public static async getPortfolio(oc: OktoClient): Promise<UserPortfolioData> {
    const response = await getBffClient(oc).get<ApiResponse<UserPortfolioData>>(
      this.routes.getPortfolio,
    );

    if (response.data.status === 'error') {
      throw new Error('Failed to retrieve portfolio');
    }

    if (!response.data.data) {
      throw new Error('Response data is missing');
    }

    return response.data.data;
  }

  /**
   * Retrieves the portfolio activity for the authenticated user from the BFF service.
   */
  public static async getPortfolioActivity(
    oc: OktoClient,
  ): Promise<UserPortfolioActivity[]> {
    const response = await getBffClient(oc).get<
      ApiResponseWithCount<'activity', UserPortfolioActivity>
    >(this.routes.getPortfolioActivity);

    if (response.data.status === 'error') {
      throw new Error('Failed to retrieve portfolio activity');
    }

    if (!response.data.data) {
      throw new Error('Response data is missing');
    }

    return response.data.data.activity;
  }

  /**
   * Retrieves the NFT portfolio for the authenticated user from the BFF service.
   */
  public static async getPortfolioNft(
    oc: OktoClient,
  ): Promise<UserNFTBalance[]> {
    const response = await getBffClient(oc).get<
      ApiResponseWithCount<'details', UserNFTBalance>
    >(this.routes.getPortfolioNft);

    if (response.data.status === 'error') {
      throw new Error('Failed to retrieve NFT portfolio');
    }

    if (!response.data.data) {
      throw new Error('Response data is missing');
    }

    return response.data.data.details;
  }

  /**
   * Retrieves the list of orders for the authenticated user from the BFF service.
   */
  public static async getOrders(
    oc: OktoClient,
    filters?: OrderFilterRequest,
  ): Promise<Order[]> {
    const response = await getBffClient(oc).get<
      ApiResponseWithCount<'items', Order>
    >(this.routes.getOrders, {
      params: {
        intent_id: filters?.intentId,
        status: filters?.status,
        intent_type: filters?.intentType,
      },
    });

    if (response.data.status === 'error') {
      throw new Error('Failed to retrieve orders: ' + response.data.error);
    }

    if (!response.data.data?.items) {
      throw new Error('No orders found or response data is missing.');
    }

    return response.data.data.items;
  }
  /**
   * Retrieves the details of executed NFT orders from the backend.
   */
  public static async getNftOrderDetails(oc: OktoClient): Promise<Order[]> {
    return await this.getOrders(oc, { intentType: 'NFT_TRANSFER' });
  }

  /**
   * Retrieves tokens for swap based on different listing criteria
   * @param oc OktoClient instance
   * @param options Listing options (discovery, network filter, or search)
   * @returns Promise with array of TokenEntity objects
   */
  public static async getTokensForSwap(
    oc: OktoClient,
    filters: TokenListingFilter,
  ): Promise<TokenEntity[]> {
    const params: TokenListingParams = {
      identifier: '',
    };

    switch (filters.type) {
      case 'discovery':
        params.identifier = 'active_tradable_tokens_v1';
        break;
      case 'network_filter':
        if (!filters.networks || filters.networks.length === 0) {
          throw new Error('Networks must be provided for network filter type');
        }
        params.identifier = 'active_tradable_tokens_by_caip2_ids_v1';
        params.caip2_ids = filters.networks;
        break;
      case 'search':
        if (!filters.searchText) {
          throw new Error('Search text must be provided for search type');
        }
        params.identifier = 'searchable_tokens_v1';
        params.searchText = filters.searchText;
        break;
      default:
        throw new Error('Invalid listing type specified');
    }
    const response = await getBffClient(oc).get<
      ApiResponse<{ entities: TokenEntity[] }>
    >(this.routes.getEntities, { params });

    if (response.data.status === 'error') {
      throw new Error(
        `Failed to retrieve tokens: ${response.data.error?.message || 'Unknown error'}`,
      );
    }

    if (!response.data.data || !response.data.data.entities) {
      throw new Error('Response data is missing');
    }

    return response.data.data.entities;
  }

  public static async getSwapEstimate(
    oc: OktoClient,
    requestBody: SwapEstimateRequest,
  ): Promise<SwapEstimateResponse> {
    const response = await getBffClient(oc).post<
      ApiResponse<SwapEstimateResponse>
<<<<<<< HEAD
    >(this.routes.swapEstimate, requestBody);
=======
    >(this.routes.estimateOrder, requestBody);

    if (response.data.status === 'error') {
      throw new Error('Failed to estimate token transfer');
    }

    if (!response.data.data) {
      throw new Error('Response data is missing');
    }

    return response.data.data;
  }

  /**
   * Gets the NFT transfer estimate from the BFF API.
   *
   * @param oc - The OktoClient instance.
   * @param requestBody - The NFT transfer estimate request parameters.
   * @returns The NFT transfer estimate response.
   */
  public static async getTokenTransferEstimate(
    oc: OktoClient,
    requestBody: TokenTransferEstimateRequest,
  ): Promise<TokenTransferEstimateResponse> {
    const response = await getBffClient(oc).post<
      ApiResponse<TokenTransferEstimateResponse>
    >(this.routes.estimateOrder, requestBody);

    if (response.data.status === 'error') {
      throw new Error('Failed to estimate NFT transfer');
    }

    if (!response.data.data) {
      throw new Error('Response data is missing');
    }

    return response.data.data;
  }

  /**
   * Gets the NFT transfer estimate from the BFF API.
   *
   * @param oc - The OktoClient instance.
   * @param requestBody - The NFT transfer estimate request parameters.
   * @returns The NFT transfer estimate response.
   */
  public static async getNFTTransferEstimate(
    oc: OktoClient,
    requestBody: NFTTransferEstimateRequest,
  ): Promise<NFTTransferEstimateResponse> {
    const response = await getBffClient(oc).post<
      ApiResponse<NFTTransferEstimateResponse>
    >(this.routes.estimateOrder, requestBody);

    if (response.data.status === 'error') {
      throw new Error('Failed to estimate NFT transfer');
    }

    if (!response.data.data) {
      throw new Error('Response data is missing');
    }

    return response.data.data;
  }

  /**
   * Gets a EVM raw transaction estimate from the BFF API.
   *
   * @param oc - The OktoClient instance
   * @param requestBody - The EVM raw transaction estimate request
   * @returns The raw transaction estimate response
   * @throws Error if the estimate fails or response is missing
   */
  public static async getEvmRawTransactionEstimate(
    oc: OktoClient,
    requestBody: EvmRawTransactionEstimateRequest,
  ): Promise<EvmRawTransactionEstimateResponse> {
    const response = await getBffClient(oc).post<
      ApiResponse<EvmRawTransactionEstimateResponse>
    >(this.routes.estimateOrder, requestBody);

    if (response.data.status === 'error') {
      throw new Error('Failed to estimate raw transaction');
    }

    if (!response.data.data) {
      throw new Error('Response data is missing');
    }

    return response.data.data;
  }

  /**
   * Gets a Aptos raw transaction estimate from the BFF API.
   *
   * @param oc - The OktoClient instance
   * @param requestBody - The Aptos raw transaction estimate request
   * @returns The raw transaction estimate response
   * @throws Error if the estimate fails or response is missing
   */

  public static async getAptosRawTransactionEstimate(
    oc: OktoClient,
    requestBody: AptosRawTransactionEstimateRequest,
  ): Promise<AptosRawTransactionEstimateResponse> {
    const response = await getBffClient(oc).post<
      ApiResponse<AptosRawTransactionEstimateResponse>
    >(this.routes.estimateOrder, requestBody);

    if (response.data.status === 'error') {
      throw new Error('Failed to estimate Aptos raw transaction');
    }

    if (!response.data.data) {
      throw new Error('Response data is missing');
    }

    return response.data.data;
  }

  /**
   * Gets a NFT Mint estimate from the BFF API.
   *
   * @param oc - The OktoClient instance
   * @param requestBody - The NFT Mint estimate request
   * @returns The raw transaction estimate response
   * @throws Error if the estimate fails or response is missing
   */

  public static async getNftMintEstimate(
    oc: OktoClient,
    requestBody: NftMintEstimateRequest,
  ): Promise<NftMintEstimateResponse> {
    const response = await getBffClient(oc).post<
      ApiResponse<NftMintEstimateResponse>
    >(this.routes.estimateOrder, requestBody);

    if (response.data.status === 'error') {
      throw new Error('Failed to estimate NFT mint');
    }

    if (!response.data.data) {
      throw new Error('Response data is missing');
    }

    return response.data.data;
  }

  /**
   * Gets an estimate for NFT collection creation.
   *
   * This function provides an estimation of fees and other details for creating
   * an NFT collection on the blockchain.
   *
   * @param oc - The OktoClient instance used to interact with the blockchain.
   * @param requestBody - The request containing NFT collection details and other parameters.
   * @returns A promise resolving to the estimation response with details and userOp.
   * @throws Error if the estimation fails or response data is missing.
   */

  public static async getNftCreateCollectionEstimate(
    oc: OktoClient,
    requestBody: NftCreateCollectionEstimateRequest,
  ): Promise<NftCreateCollectionEstimateResponse> {
    const response = await getBffClient(oc).post<
      ApiResponse<NftCreateCollectionEstimateResponse>
    >(this.routes.estimateOrder, requestBody);
>>>>>>> 8ada7d55

    if (response.data.status === 'error') {
      throw new Error('Failed to estimate NFT collection creation');
    }

    if (!response.data.data) {
      throw new Error('Response data is missing');
    }

    return response.data.data;
  }
}

export default BffClientRepository;<|MERGE_RESOLUTION|>--- conflicted
+++ resolved
@@ -19,11 +19,6 @@
 import type { UserSessionResponse } from '@/types/gateway/authenticate.js';
 import { getBffClient } from './client.js';
 import type {
-<<<<<<< HEAD
-  SwapEstimateRequest,
-  SwapEstimateResponse,
-} from '@/types/bff/swap.js';
-=======
   TokenTransferEstimateRequest,
   TokenTransferEstimateResponse,
   NFTTransferEstimateRequest,
@@ -39,7 +34,6 @@
   SwapEstimateRequest,
   SwapEstimateResponse,
 } from '@/types/bff/estimate.js';
->>>>>>> 8ada7d55
 
 class BffClientRepository {
   private static routes = {
@@ -57,7 +51,6 @@
     // POST
     estimateOrder: '/api/oc/v1/estimate',
     verifySession: '/api/oc/v1/verify-session',
-    swapEstimate: '/api/oc/v1/estimate',
   };
 
   /**
@@ -282,9 +275,6 @@
   ): Promise<SwapEstimateResponse> {
     const response = await getBffClient(oc).post<
       ApiResponse<SwapEstimateResponse>
-<<<<<<< HEAD
-    >(this.routes.swapEstimate, requestBody);
-=======
     >(this.routes.estimateOrder, requestBody);
 
     if (response.data.status === 'error') {
@@ -452,7 +442,6 @@
     const response = await getBffClient(oc).post<
       ApiResponse<NftCreateCollectionEstimateResponse>
     >(this.routes.estimateOrder, requestBody);
->>>>>>> 8ada7d55
 
     if (response.data.status === 'error') {
       throw new Error('Failed to estimate NFT collection creation');
