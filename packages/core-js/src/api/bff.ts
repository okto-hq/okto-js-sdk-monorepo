--- conflicted
+++ resolved
@@ -1,12 +1,9 @@
 import type {
   ApiResponse,
   ApiResponseWithCount,
-<<<<<<< HEAD
   UserOp,
-=======
   SupportedRampTokensResponse,
   TransactionTokenResponse,
->>>>>>> b498bee8
 } from '@/types/index.js';
 
 import type OktoClient from '@/core/index.js';
@@ -68,25 +65,19 @@
     getPortfolioNft: '/api/oc/v1/portfolio/nft',
     getOrders: '/api/oc/v1/orders',
     getNftOrderDetails: '/api/oc/v1/nft/order-details',
-<<<<<<< HEAD
     getUserKeys: '/api/oc/v1/user-keys',
     gasValues: '/api/oc/v1/gas-values',
     getEntities: '/api/oc/v1/entities',
-=======
     getSupportedRampTokens: '/api/v2/supported_ramp_tokens',
->>>>>>> b498bee8
 
     // POST
     estimateOrder: '/api/oc/v1/estimate',
     verifySession: '/api/oc/v1/verify-session',
-<<<<<<< HEAD
     authenticate: '/api/oc/v1/authenticate',
     execute: '/api/oc/v1/execute',
     signMessage: '/api/oc/v1/signMessage',
     rawRead: '/api/oc/v1/readContractData',
-=======
     generateTransactionToken: '/api/v2/transaction_token',
->>>>>>> b498bee8
   };
 
   /**
@@ -325,7 +316,6 @@
   }
 
   /**
-<<<<<<< HEAD
    * Gets the NFT transfer estimate from the BFF API.
    *
    * @param oc - The OktoClient instance.
@@ -451,7 +441,193 @@
 
     if (response.data.status === 'error') {
       throw new Error('Failed to estimate NFT mint');
-=======
+    }
+
+    if (!response.data.data) {
+      throw new Error('Response data is missing');
+    }
+
+    return response.data.data;
+  }
+
+  /**
+   * Gets an estimate for NFT collection creation.
+   *
+   * This function provides an estimation of fees and other details for creating
+   * an NFT collection on the blockchain.
+   *
+   * @param oc - The OktoClient instance used to interact with the blockchain.
+   * @param requestBody - The request containing NFT collection details and other parameters.
+   * @returns A promise resolving to the estimation response with details and userOp.
+   * @throws Error if the estimation fails or response data is missing.
+   */
+
+  public static async getNftCreateCollectionEstimate(
+    oc: OktoClient,
+    requestBody: NftCreateCollectionEstimateRequest,
+  ): Promise<NftCreateCollectionEstimateResponse> {
+    const response = await getBffClient(oc).post<
+      ApiResponse<NftCreateCollectionEstimateResponse>
+    >(this.routes.estimateOrder, requestBody);
+
+    if (response.data.status === 'error') {
+      throw new Error('Failed to estimate NFT collection creation');
+    }
+
+    if (!response.data.data) {
+      throw new Error('Response data is missing');
+    }
+
+    return response.data.data;
+  }
+  /**
+   * Authenticates the user with the Gateway service using BFF API.
+   *
+   * @returns {Promise<AuthenticateResult>} A promise that resolves to an AuthenticateResult object.
+   * @throws {Error} If the API request fails or returns an invalid response.
+   * @throws {Error} If the user is not authenticated.
+   */
+  public static async authenticate(
+    oc: OktoClient,
+    data: AuthenticatePayloadParam,
+  ): Promise<AuthenticateResult> {
+    const response = await getBffClient(oc).post<
+      ApiResponse<AuthenticateResult>
+    >(this.routes.authenticate, data, {
+      headers: {
+        'Skip-Authorization': true,
+      },
+    });
+
+    if (response.data.status === 'error') {
+      throw new Error('Authentication failed: ' + response.data.error);
+    }
+
+    if (!response.data.data) {
+      throw new Error('Authentication response data is missing');
+    }
+
+    return response.data.data;
+  }
+
+  /**
+   * Executes a user operation with the Gateway service using BFF API.
+   *
+   * @returns {Promise<string>} A promise that resolves to a job ID string.
+   * @throws {Error} If the API request fails or returns an invalid response.
+   */
+  public static async execute(oc: OktoClient, data: UserOp): Promise<string> {
+    const response = await getBffClient(oc).post<ApiResponse<ExecuteResult>>(
+      this.routes.execute,
+      data,
+    );
+
+    if (response.data.status === 'error') {
+      throw new Error('Execute operation failed: ' + response.data.error);
+    }
+
+    if (!response.data.data) {
+      throw new Error('Execute response data is missing');
+    }
+
+    return response.data.data.jobId;
+  }
+
+  /**
+   * Retrieves user keys from the Gateway service using BFF API.
+   *
+   * @returns {Promise<GetUserKeysResult>} A promise that resolves to user keys data.
+   * @throws {Error} If the API request fails or returns an invalid response.
+   */
+  public static async GetUserKeys(oc: OktoClient): Promise<GetUserKeysResult> {
+    const response = await getBffClient(oc).get<ApiResponse<GetUserKeysResult>>(
+      this.routes.getUserKeys,
+    );
+
+    if (response.data.status === 'error') {
+      throw new Error('Failed to retrieve user keys: ' + response.data.error);
+    }
+
+    if (!response.data.data) {
+      throw new Error('User keys response data is missing');
+    }
+
+    return response.data.data;
+  }
+
+  /**
+   * Signs a message using the Gateway service BFF API.
+   *
+   * @returns {Promise<SignMessageResult>} A promise that resolves to signed message data.
+   * @throws {Error} If the API request fails or returns an invalid response.
+   */
+  public static async SignMessage(
+    oc: OktoClient,
+    data: SignMessageParams,
+  ): Promise<SignMessageResult> {
+    const response = await getBffClient(oc).post<
+      ApiResponse<SignMessageResult>
+    >(this.routes.signMessage, data);
+
+    if (response.data.status === 'error') {
+      throw new Error('Failed to sign message: ' + response.data.error);
+    }
+
+    if (!response.data.data) {
+      throw new Error('Sign message response data is missing');
+    }
+
+    return response.data.data;
+  }
+
+  /**
+   * Retrieves user operation gas price from the Gateway service using BFF API.
+   *
+   * @returns {Promise<getUserOperationGasPriceResult>} A promise that resolves to gas price data.
+   * @throws {Error} If the API request fails or returns an invalid response.
+   */
+  public static async getUserOperationGasPrice(
+    oc: OktoClient,
+  ): Promise<getUserOperationGasPriceResult> {
+    const response = await getBffClient(oc).get<
+      ApiResponse<getUserOperationGasPriceResult>
+    >(this.routes.gasValues);
+
+    if (response.data.status === 'error') {
+      throw new Error('Failed to retrieve gas values: ' + response.data.error);
+    }
+
+    if (!response.data.data) {
+      throw new Error('Gas values response data is missing');
+    }
+
+    return response.data.data;
+  }
+
+  /**
+   * Reads data from a smart contract using the BFF API.
+   *
+   * @param oc - The OktoClient instance.
+   * @param requestBody - The updated request body containing advanced contract read parameters.
+   * @returns ReadContractResponse the contract read response.
+   * @throws Error if the read fails or throws error.
+   */
+  public static async rawRead(
+    oc: OktoClient,
+    requestBody: ReadContractPayload,
+  ): Promise<ReadContractResponse | undefined> {
+    const response = await getBffClient(oc).post<
+      ApiResponse<ReadContractResponse>
+    >(this.routes.rawRead, requestBody);
+
+    if (response.data.status === 'error') {
+      throw new Error('Failed to read contract data');
+    }
+
+    return response.data.data;
+  }
+
+  /**
    * Retrieves the list of supported ramp tokens from the BFF service.
    * @param oc OktoClient instance
    * @param countryCode Country code to filter tokens (e.g., 'IN')
@@ -476,193 +652,16 @@
       throw new Error(
         `Failed to retrieve supported ramp tokens: ${response.data.error?.message || 'Unknown error'}`,
       );
->>>>>>> b498bee8
-    }
-
-    if (!response.data.data) {
-      throw new Error('Response data is missing');
-    }
-
-    return response.data.data;
-  }
-
-  /**
-<<<<<<< HEAD
-   * Gets an estimate for NFT collection creation.
-   *
-   * This function provides an estimation of fees and other details for creating
-   * an NFT collection on the blockchain.
-   *
-   * @param oc - The OktoClient instance used to interact with the blockchain.
-   * @param requestBody - The request containing NFT collection details and other parameters.
-   * @returns A promise resolving to the estimation response with details and userOp.
-   * @throws Error if the estimation fails or response data is missing.
-   */
-
-  public static async getNftCreateCollectionEstimate(
-    oc: OktoClient,
-    requestBody: NftCreateCollectionEstimateRequest,
-  ): Promise<NftCreateCollectionEstimateResponse> {
-    const response = await getBffClient(oc).post<
-      ApiResponse<NftCreateCollectionEstimateResponse>
-    >(this.routes.estimateOrder, requestBody);
-
-    if (response.data.status === 'error') {
-      throw new Error('Failed to estimate NFT collection creation');
-    }
-
-    if (!response.data.data) {
-      throw new Error('Response data is missing');
-    }
-
-    return response.data.data;
-  }
-  /**
-   * Authenticates the user with the Gateway service using BFF API.
-   *
-   * @returns {Promise<AuthenticateResult>} A promise that resolves to an AuthenticateResult object.
-   * @throws {Error} If the API request fails or returns an invalid response.
-   * @throws {Error} If the user is not authenticated.
-   */
-  public static async authenticate(
-    oc: OktoClient,
-    data: AuthenticatePayloadParam,
-  ): Promise<AuthenticateResult> {
-    const response = await getBffClient(oc).post<
-      ApiResponse<AuthenticateResult>
-    >(this.routes.authenticate, data, {
-      headers: {
-        'Skip-Authorization': true,
-      },
-    });
-
-    if (response.data.status === 'error') {
-      throw new Error('Authentication failed: ' + response.data.error);
-    }
-
-    if (!response.data.data) {
-      throw new Error('Authentication response data is missing');
-    }
-
-    return response.data.data;
-  }
-
-  /**
-   * Executes a user operation with the Gateway service using BFF API.
-   *
-   * @returns {Promise<string>} A promise that resolves to a job ID string.
-   * @throws {Error} If the API request fails or returns an invalid response.
-   */
-  public static async execute(oc: OktoClient, data: UserOp): Promise<string> {
-    const response = await getBffClient(oc).post<ApiResponse<ExecuteResult>>(
-      this.routes.execute,
-      data,
-    );
-
-    if (response.data.status === 'error') {
-      throw new Error('Execute operation failed: ' + response.data.error);
-    }
-
-    if (!response.data.data) {
-      throw new Error('Execute response data is missing');
-    }
-
-    return response.data.data.jobId;
-  }
-
-  /**
-   * Retrieves user keys from the Gateway service using BFF API.
-   *
-   * @returns {Promise<GetUserKeysResult>} A promise that resolves to user keys data.
-   * @throws {Error} If the API request fails or returns an invalid response.
-   */
-  public static async GetUserKeys(oc: OktoClient): Promise<GetUserKeysResult> {
-    const response = await getBffClient(oc).get<ApiResponse<GetUserKeysResult>>(
-      this.routes.getUserKeys,
-    );
-
-    if (response.data.status === 'error') {
-      throw new Error('Failed to retrieve user keys: ' + response.data.error);
-    }
-
-    if (!response.data.data) {
-      throw new Error('User keys response data is missing');
-    }
-
-    return response.data.data;
-  }
-
-  /**
-   * Signs a message using the Gateway service BFF API.
-   *
-   * @returns {Promise<SignMessageResult>} A promise that resolves to signed message data.
-   * @throws {Error} If the API request fails or returns an invalid response.
-   */
-  public static async SignMessage(
-    oc: OktoClient,
-    data: SignMessageParams,
-  ): Promise<SignMessageResult> {
-    const response = await getBffClient(oc).post<
-      ApiResponse<SignMessageResult>
-    >(this.routes.signMessage, data);
-
-    if (response.data.status === 'error') {
-      throw new Error('Failed to sign message: ' + response.data.error);
-    }
-
-    if (!response.data.data) {
-      throw new Error('Sign message response data is missing');
-    }
-
-    return response.data.data;
-  }
-
-  /**
-   * Retrieves user operation gas price from the Gateway service using BFF API.
-   *
-   * @returns {Promise<getUserOperationGasPriceResult>} A promise that resolves to gas price data.
-   * @throws {Error} If the API request fails or returns an invalid response.
-   */
-  public static async getUserOperationGasPrice(
-    oc: OktoClient,
-  ): Promise<getUserOperationGasPriceResult> {
-    const response = await getBffClient(oc).get<
-      ApiResponse<getUserOperationGasPriceResult>
-    >(this.routes.gasValues);
-
-    if (response.data.status === 'error') {
-      throw new Error('Failed to retrieve gas values: ' + response.data.error);
-    }
-
-    if (!response.data.data) {
-      throw new Error('Gas values response data is missing');
-    }
-
-    return response.data.data;
-  }
-
-  /**
-   * Reads data from a smart contract using the BFF API.
-   *
-   * @param oc - The OktoClient instance.
-   * @param requestBody - The updated request body containing advanced contract read parameters.
-   * @returns ReadContractResponse the contract read response.
-   * @throws Error if the read fails or throws error.
-   */
-  public static async rawRead(
-    oc: OktoClient,
-    requestBody: ReadContractPayload,
-  ): Promise<ReadContractResponse | undefined> {
-    const response = await getBffClient(oc).post<
-      ApiResponse<ReadContractResponse>
-    >(this.routes.rawRead, requestBody);
-
-    if (response.data.status === 'error') {
-      throw new Error('Failed to read contract data');
-    }
-
-    return response.data.data;
-=======
+    }
+
+    if (!response.data.data) {
+      throw new Error('Response data is missing');
+    }
+
+    return response.data.data;
+  }
+
+  /**
    * Generates a transaction token used for ramp operations.
    * @param oc OktoClient instance
    * @returns The transaction token
@@ -694,7 +693,6 @@
     }
 
     return response.data.data.transactionToken;
->>>>>>> b498bee8
   }
 }
 
