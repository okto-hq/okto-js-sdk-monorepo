import type {
  ApiResponse,
  ApiResponseWithCount,
  Token,
  Wallet,
} from '@/types/index.js';
<<<<<<< HEAD
import type { GetSupportedNetworksResponseData, NFTOrderDetails, Order, UserNFTBalance, UserPortfolioActivity, UserPortfolioData } from '../types/bff.js';
=======
import type { GetSupportedNetworksResponseData ,UserSessionResponse,EstimateOrderPayload,OrderEstimateResponse} from '../types/bff.js';
>>>>>>> 782aabc6
import { bffClient } from './client.js';

class BffClientRepository {
  private static routes = {
    // GET
    getWallets: '/api/oc/v1/wallets',
    getSupportedNetworks: '/api/oc/v1/supported/networks',
    getSupportedTokens: '/api/oc/v1/supported/tokens',
    getPortfolio: '/api/oc/v1/aggregated-portfolio',
    getPortfolioActivity: '/api/oc/v1/portfolio/activity',
    getPortfolioNft: '/api/oc/v1/portfolio/nft',
    getOrders: '/api/oc/v1/orders',
    getNftOrderDetails: '/api/oc/v1/nft/order-details',

    // POST
    estimateOrder: '/api/oc/v1/estimate',
    verifySession: '/api/oc/v1/verify-session',
  };

  /**
   * Retrieves the list of wallets for the authenticated user from the BFF service.
   *
   * @returns {Promise<Wallet[]>} A promise that resolves to an array of Wallet objects.
   * @throws {Error} If the API request fails or returns an invalid response.
   */
  public static async getWallets(): Promise<Wallet[]> {
    const response = await bffClient.get<ApiResponse<Wallet[]>>(
      this.routes.getWallets,
    );

    if (!response.data.data) {
      throw new Error('Response data is missing');
    }

    return response.data.data;
  }

  /**
   * Retrieves the list of supported networks from the BFF service.
   *
   * @returns {Promise<GetSupportedNetworksResponseData[]>} A promise that resolves to an array of GetSupportedNetworksResponseData objects.
   * @throws {Error} If the API request fails or returns an invalid response.
   */
  public static async getSupportedNetworks(): Promise<
    GetSupportedNetworksResponseData[]
  > {
    const response = await bffClient.get<
      ApiResponseWithCount<'network', GetSupportedNetworksResponseData>
    >(this.routes.getSupportedNetworks);

    if (response.data.status === 'error') {
      throw new Error('Failed to retrieve supported networks');
    }

    if (!response.data.data) {
      throw new Error('Response data is missing');
    }

    return response.data.data.network;
  }

  public static async verifySession(): Promise<UserSessionResponse> {
    const response = await bffClient.post<ApiResponse<UserSessionResponse>>(
      this.routes.verifySession
    );
  
    if (response.data.status === 'error') {
      throw new Error('Failed to verify user session');
    }
  
    if (!response.data.data) {
      throw new Error('Response data is missing');
    }
  
    return response.data.data;
  }  

  /**
   * Retrieves the list of supported tokens from the BFF service.
   *
   * @returns {Promise<Token[]>} A promise that resolves to an array of Token objects.
   * @throws {Error} If the API request fails or returns an invalid response.
   */
  public static async getSupportedTokens(): Promise<Token[]> {
    const response = await bffClient.get<ApiResponseWithCount<'tokens', Token>>(
      this.routes.getSupportedTokens,
    );

    if (!response.data.data) {
      throw new Error('Response data is missing');
    }

    return response.data.data.tokens;
  }

<<<<<<< HEAD
  /**
   * Retrieves the aggregated portfolio for the authenticated user from the BFF service.
   *
   * @returns {Promise<UserPortfolioData>} A promise that resolves to the aggregated portfolio data.
   * @throws {Error} If the API request fails or returns an invalid response.
   */
  public static async getPortfolio(): Promise<UserPortfolioData> {
    const response = await bffClient.get<ApiResponse<UserPortfolioData>>(
      this.routes.getPortfolio,
    );

    if (response.data.status === 'error') {
      throw new Error('Failed to retrieve portfolio');
    }

    if (!response.data.data) {
      throw new Error('Response data is missing');
    }

    return response.data.data;
  }

  /**
   * Retrieves the portfolio activity for the authenticated user from the BFF service.
   *
   * @returns {Promise<UserPortfolioActivity[]>} A promise that resolves to an array of UserPortfolioActivity objects.
   * @throws {Error} If the API request fails or returns an invalid response.
   */
  public static async getPortfolioActivity(): Promise<UserPortfolioActivity[]> {
    const response = await bffClient.get<ApiResponseWithCount<"activity", UserPortfolioActivity>>(
      this.routes.getPortfolioActivity,
    );

    if (response.data.status === 'error') {
      throw new Error('Failed to retrieve portfolio activity');
    }

    if (!response.data.data) {
      throw new Error('Response data is missing');
    }

    return response.data.data.activity;
  }

  /**
   * Retrieves the NFT portfolio for the authenticated user from the BFF service.
   *
   * @returns {Promise<UserNFTBalance[]>} A promise that resolves to an array of UserNFTBalance objects.
   * @throws {Error} If the API request fails or returns an invalid response.
   */
  public static async getPortfolioNft(): Promise<UserNFTBalance[]> {
    const response = await bffClient.get<ApiResponseWithCount<"details", UserNFTBalance>>(
      this.routes.getPortfolioNft,
    );

    if (response.data.status === 'error') {
      throw new Error('Failed to retrieve NFT portfolio');
    }

    if (!response.data.data) {
      throw new Error('Response data is missing');
    }

    return response.data.data.details;
  }

  /**
   * Retrieves the list of orders for the authenticated user from the BFF service.
   *
   * @returns {Promise<Order[]>} A promise that resolves to an array of Order objects.
   * @throws {Error} If the API request fails or returns an invalid response.
   */
  public static async getOrders(): Promise<Order[]> {
    const response = await bffClient.get<ApiResponseWithCount<'orders', Order>>(
      this.routes.getOrders,
    );

    if (response.data.status === 'error') {
      throw new Error('Failed to retrieve orders');
    }

    if (!response.data.data) {
      throw new Error('Response data is missing');
    }

    return response.data.data.orders;
  }

  /**
   * Retrieves the details of executed NFT orders from the backend.
   *
   * @returns {Promise<NFTOrderDetails[]>} A promise that resolves to an array of NFT order details.
   * @throws {Error} Throws an error if the response status is 'error' or if the response data is missing.
   */
  public static async getNftOrderDetails(): Promise<NFTOrderDetails[]> {
    const response = await bffClient.get<ApiResponseWithCount<'executed', NFTOrderDetails>>(
      this.routes.getNftOrderDetails,
    );

    if (response.data.status === 'error') {
      throw new Error('Failed to retrieve NFT order details');
    }

    if (!response.data.data) {
      throw new Error('Response data is missing');
    }

    return response.data.data.executed;
  }

=======
  public static async estimateOrder(payload: EstimateOrderPayload
  ): Promise<OrderEstimateResponse> {
    const response = await bffClient.post<ApiResponse<OrderEstimateResponse>>(
      this.routes.estimateOrder,
      payload
    );
  
    if (response.data.status === 'error') {
      throw new Error('Failed to estimate order');
    }
  
    if (!response.data.data) {
      throw new Error('Response data is missing');
    }
  
    return response.data.data;
  }  
>>>>>>> 782aabc6
}



export default BffClientRepository;<|MERGE_RESOLUTION|>--- conflicted
+++ resolved
@@ -4,11 +4,7 @@
   Token,
   Wallet,
 } from '@/types/index.js';
-<<<<<<< HEAD
-import type { GetSupportedNetworksResponseData, NFTOrderDetails, Order, UserNFTBalance, UserPortfolioActivity, UserPortfolioData } from '../types/bff.js';
-=======
-import type { GetSupportedNetworksResponseData ,UserSessionResponse,EstimateOrderPayload,OrderEstimateResponse} from '../types/bff.js';
->>>>>>> 782aabc6
+import type { GetSupportedNetworksResponseData, NFTOrderDetails, Order, UserNFTBalance, UserPortfolioActivity, UserPortfolioData ,UserSessionResponse,EstimateOrderPayload,OrderEstimateResponse} from '../types/bff.js';
 import { bffClient } from './client.js';
 
 class BffClientRepository {
@@ -104,7 +100,6 @@
     return response.data.data.tokens;
   }
 
-<<<<<<< HEAD
   /**
    * Retrieves the aggregated portfolio for the authenticated user from the BFF service.
    *
@@ -215,7 +210,7 @@
     return response.data.data.executed;
   }
 
-=======
+
   public static async estimateOrder(payload: EstimateOrderPayload
   ): Promise<OrderEstimateResponse> {
     const response = await bffClient.post<ApiResponse<OrderEstimateResponse>>(
@@ -233,7 +228,6 @@
   
     return response.data.data;
   }  
->>>>>>> 782aabc6
 }
 
 
