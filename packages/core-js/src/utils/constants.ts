import type { Hex } from '@/types/core.js';

export class Constants {
  static readonly HOURS_IN_MS = 60 * 60 * 1000;

  static readonly EXECUTE_USEROP_FUNCTION_SELECTOR = '0x8dd7712f';

  static readonly FUNCTION_NAME = 'initiateJob';

  static readonly USEROP_VALUE = BigInt(0);

  static readonly FEE_PAYER_ADDRESS =
    '0x0000000000000000000000000000000000000000';

  static readonly GAS_LIMITS = {
    CALL_GAS_LIMIT: BigInt(600_000),
    VERIFICATION_GAS_LIMIT: BigInt(400_000),
    PRE_VERIFICATION_GAS: BigInt(100_000),
    MAX_FEE_PER_GAS: BigInt(4_000_000_000),
    MAX_PRIORITY_FEE_PER_GAS: BigInt(4_000_000_000),
    PAYMASTER_POST_OP_GAS_LIMIT: BigInt(200_000),
    PAYMASTER_VERIFICATION_GAS_LIMIT: BigInt(200_000),
  };

  static readonly INTENT_TYPE = {
    TOKEN_TRANSFER: 'TOKEN_TRANSFER',
    NFT_TRANSFER: 'NFT_TRANSFER',
    NFT_CREATE_COLLECTION: 'NFT_CREATE_COLLECTION',
    RAW_TRANSACTION: 'RAW_TRANSACTION',
    NFT_MINT: 'NFT_MINT',
    SWAP: 'SWAP',
  };

  static readonly ENV_CONFIG = {
    STAGING: {
      PAYMASTER_ADDRESS: '0xc2D31Cdc6EFd02F85Ab943c4587f8D60E6E15F9c' as Hex,
      JOB_MANAGER_ADDRESS: '0x57820589F31a9e4a34A0299Ea4aDe7c536139682' as Hex,
      ENTRYPOINT_CONTRACT_ADDRESS:
        '0x322eF240AD89d19a50Ca092CF70De9603bf6778E' as Hex,
      CHAIN_ID: 124736089,
      AUTH_PAGE_URL: 'https://onboarding.oktostage.com/',
<<<<<<< HEAD
      AUTH_REDIRECT_URL: 'https://onboarding.oktostage.com/__/auth/handler',
      SIGN_MESSAGE_MPC_THRESHOLD: 3,
=======
      ON_RAMP_URL: 'https://pay.oktostage.com',
>>>>>>> b498bee8
    },
    SANDBOX: {
      PAYMASTER_ADDRESS: '0x74324fA6Fa67b833dfdea4C1b3A9898574d076e3' as Hex,
      JOB_MANAGER_ADDRESS: '0x0543aD80b41C5f5956d34503668CDb965deCB617' as Hex,
      ENTRYPOINT_CONTRACT_ADDRESS:
        '0xCa5b1b0d3893b5152014fD5B519FF50f7C40f9da' as Hex,
      CHAIN_ID: 1802466136,
      AUTH_PAGE_URL: 'https://sandbox-onboarding.okto.tech/',
<<<<<<< HEAD
      AUTH_REDIRECT_URL: 'https://sandbox-onboarding.okto.tech/__/auth/handler',
      SIGN_MESSAGE_MPC_THRESHOLD: 2,
    },
    PRODUCTION: {
      PAYMASTER_ADDRESS: '0xB0E2BD2EFb99F982F8cCB8e6737A572B3B0eCE11' as Hex,
      JOB_MANAGER_ADDRESS: '0x7F1E1e98Dde775Fae0d340D3E5D28004Db58A0d3' as Hex,
      ENTRYPOINT_CONTRACT_ADDRESS:
        '0x0b643Bcd21a72b10075F1938Ebebba6E077A1742' as Hex,
      CHAIN_ID: 8088,
      AUTH_PAGE_URL: 'https://onboarding.okto.tech/',
      AUTH_REDIRECT_URL: 'https://onboarding.okto.tech/__/auth/handler',
      SIGN_MESSAGE_MPC_THRESHOLD: 2,
=======
      ON_RAMP_URL: 'https://sandbox-pay.okto.tech',
>>>>>>> b498bee8
    },
  };

  static readonly GOOGLE_CLIENT_ID =
    '625834323626-c0rnc34fogig1n059prr5q73p6a6uulf.apps.googleusercontent.com';
}<|MERGE_RESOLUTION|>--- conflicted
+++ resolved
@@ -39,12 +39,9 @@
         '0x322eF240AD89d19a50Ca092CF70De9603bf6778E' as Hex,
       CHAIN_ID: 124736089,
       AUTH_PAGE_URL: 'https://onboarding.oktostage.com/',
-<<<<<<< HEAD
       AUTH_REDIRECT_URL: 'https://onboarding.oktostage.com/__/auth/handler',
       SIGN_MESSAGE_MPC_THRESHOLD: 3,
-=======
       ON_RAMP_URL: 'https://pay.oktostage.com',
->>>>>>> b498bee8
     },
     SANDBOX: {
       PAYMASTER_ADDRESS: '0x74324fA6Fa67b833dfdea4C1b3A9898574d076e3' as Hex,
@@ -53,7 +50,7 @@
         '0xCa5b1b0d3893b5152014fD5B519FF50f7C40f9da' as Hex,
       CHAIN_ID: 1802466136,
       AUTH_PAGE_URL: 'https://sandbox-onboarding.okto.tech/',
-<<<<<<< HEAD
+      ON_RAMP_URL: 'https://sandbox-pay.okto.tech',
       AUTH_REDIRECT_URL: 'https://sandbox-onboarding.okto.tech/__/auth/handler',
       SIGN_MESSAGE_MPC_THRESHOLD: 2,
     },
@@ -66,9 +63,6 @@
       AUTH_PAGE_URL: 'https://onboarding.okto.tech/',
       AUTH_REDIRECT_URL: 'https://onboarding.okto.tech/__/auth/handler',
       SIGN_MESSAGE_MPC_THRESHOLD: 2,
-=======
-      ON_RAMP_URL: 'https://sandbox-pay.okto.tech',
->>>>>>> b498bee8
     },
   };
 
