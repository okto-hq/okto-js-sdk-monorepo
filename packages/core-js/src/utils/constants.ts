import type { Hex } from '@/types/core.js';

export class Constants {
  static readonly HOURS_IN_MS = 60 * 60 * 1000;

  static readonly EXECUTE_USEROP_FUNCTION_SELECTOR = '0x8dd7712f';

  static readonly FUNCTION_NAME = 'initiateJob';

  static readonly USEROP_VALUE = BigInt(0);

  static readonly FEE_PAYER_ADDRESS =
    '0x0000000000000000000000000000000000000000';

  static readonly GAS_LIMITS = {
    CALL_GAS_LIMIT: BigInt(300_000),
    VERIFICATION_GAS_LIMIT: BigInt(200_000),
    PRE_VERIFICATION_GAS: BigInt(50_000),
    MAX_FEE_PER_GAS: BigInt(2_000_000_000),
    MAX_PRIORITY_FEE_PER_GAS: BigInt(2_000_000_000),
    PAYMASTER_POST_OP_GAS_LIMIT: BigInt(100_000),
    PAYMASTER_VERIFICATION_GAS_LIMIT: BigInt(100_000),
  };

  static readonly INTENT_TYPE = {
    TOKEN_TRANSFER: 'TOKEN_TRANSFER',
    NFT_TRANSFER: 'NFT_TRANSFER',
<<<<<<< HEAD
    NFT_COLLECTION_CREATION: 'NFT_CREATE_COLLECTION',
=======
    NFT_CREATE_COLLECTION: 'NFT_CREATE_COLLECTION',
>>>>>>> 3743462f
    RAW_TRANSACTION: 'RAW_TRANSACTION',
    NFT_MINT: 'NFT_MINT',
  };

  static readonly ENV_CONFIG = {
    STAGING: {
      PAYMASTER_ADDRESS: '0xdAa292E9B9a6B287c84d636F3b65f4A5Dc787e3f' as Hex,
      JOB_MANAGER_ADDRESS: '0xb5e77f7Ff1ab31Fc1bE99F484DB62f01a6b93D4d' as Hex,
      ENTRYPOINT_CONTRACT_ADDRESS:
        '0xec3F5f7a3f0e43e61D8711A90B8c8Fc59B9a88ba' as Hex,
      CHAIN_ID: 124736089,
    },
    SANDBOX: {
      PAYMASTER_ADDRESS: '0x5408fAa7F005c46B85d82060c532b820F534437c' as Hex,
      JOB_MANAGER_ADDRESS: '0x21E822446C32FA22b29392F29597ebdcFd8511f8' as Hex,
      ENTRYPOINT_CONTRACT_ADDRESS:
        '0xA5E95a08229A816c9f3902E4a5a618C3928ad3bA' as Hex,
      CHAIN_ID: 8801,
    },
    // PRODUCTION: {
    //   PAYMASTER_ADDRESS: '0x0871051BfF8C7041c985dEddFA8eF63d23AD3Fa0' as Hex,
    //   JOB_MANAGER_ADDRESS: '0xED3D17cae886e008D325Ad7c34F3bdE030B80c2E' as Hex,
    //   CHAIN_ID: 24879,
    // },
  };
}<|MERGE_RESOLUTION|>--- conflicted
+++ resolved
@@ -25,11 +25,7 @@
   static readonly INTENT_TYPE = {
     TOKEN_TRANSFER: 'TOKEN_TRANSFER',
     NFT_TRANSFER: 'NFT_TRANSFER',
-<<<<<<< HEAD
-    NFT_COLLECTION_CREATION: 'NFT_CREATE_COLLECTION',
-=======
     NFT_CREATE_COLLECTION: 'NFT_CREATE_COLLECTION',
->>>>>>> 3743462f
     RAW_TRANSACTION: 'RAW_TRANSACTION',
     NFT_MINT: 'NFT_MINT',
   };
