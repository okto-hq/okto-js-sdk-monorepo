--- conflicted
+++ resolved
@@ -68,12 +68,8 @@
   };
 
   static readonly GOOGLE_CLIENT_ID =
-<<<<<<< HEAD
     '625834323626-c0rnc34fogig1n059prr5q73p6a6uulf.apps.googleusercontent.com';
-=======
-    '54780876714-t59u4t7r1pekdj3p54grd9nh4rfg8qvd.apps.googleusercontent.com';
 
   static readonly APPLE_CLIENT_ID =
     'com.okto.sdk.reactnative';
->>>>>>> 48b0767d
 }