import BffClientRepository from '@/api/bff.js';
import type OktoClient from '@/core/index.js';
<<<<<<< HEAD
import type { TokenListingFilter } from '@/types/bff/tokens.js';
=======
import type { SupportedRampTokensResponse } from '@/types/onramp.js';
>>>>>>> b498bee8

/**
 * Fetches the list of supported tokens from the backend.
 */
export async function getTokens(oc: OktoClient) {
  try {
    const response = await BffClientRepository.getSupportedTokens(oc);
    return response;
  } catch (error) {
    console.error('Error fetching supported tokens:', error);
    throw new Error('Failed to fetch supported tokens from the backend.');
  }
}

<<<<<<< HEAD
export async function getTokensForSwap(
  oc: OktoClient,
  filters: TokenListingFilter,
) {
  try {
    const response = await BffClientRepository.getTokensForSwap(oc, filters);
    return response;
  } catch (error) {
    console.error('Error fetching supported tokens for swap:', error);
    throw new Error(
      'Failed to fetch supported tokens for swap from the backend.',
    );
=======
/**
 * Fetches a transaction token for ramp operations.
 */
export async function generateTransactionToken(
  oc: OktoClient,
): Promise<string> {
  try {
    const token = await BffClientRepository.generateTransactionToken(oc);
    return token;
  } catch (error) {
    console.error('Error generating transaction token:', error);
    throw new Error('Failed to generate transaction token.');
  }
}

/**
 * Fetches supported ramp tokens from the backend.
 * @param oc OktoClient instance
 * @param countryCode Country code to filter tokens (e.g., 'IN')
 * @param side Transaction side ('onramp' or 'offramp')
 */
export async function getSupportedRampTokens(
  oc: OktoClient,
  countryCode: string,
  side: 'onramp' | 'offramp',
): Promise<SupportedRampTokensResponse> {
  try {
    const response = await BffClientRepository.getSupportedRampTokens(
      oc,
      countryCode,
      side,
    );
    return response;
  } catch (error) {
    console.error('Error fetching supported ramp tokens:', error);
    throw new Error('Failed to fetch supported ramp tokens from the backend.');
>>>>>>> b498bee8
  }
}<|MERGE_RESOLUTION|>--- conflicted
+++ resolved
@@ -1,10 +1,7 @@
 import BffClientRepository from '@/api/bff.js';
 import type OktoClient from '@/core/index.js';
-<<<<<<< HEAD
 import type { TokenListingFilter } from '@/types/bff/tokens.js';
-=======
 import type { SupportedRampTokensResponse } from '@/types/onramp.js';
->>>>>>> b498bee8
 
 /**
  * Fetches the list of supported tokens from the backend.
@@ -19,7 +16,6 @@
   }
 }
 
-<<<<<<< HEAD
 export async function getTokensForSwap(
   oc: OktoClient,
   filters: TokenListingFilter,
@@ -32,7 +28,9 @@
     throw new Error(
       'Failed to fetch supported tokens for swap from the backend.',
     );
-=======
+  }
+}
+
 /**
  * Fetches a transaction token for ramp operations.
  */
@@ -69,6 +67,5 @@
   } catch (error) {
     console.error('Error fetching supported ramp tokens:', error);
     throw new Error('Failed to fetch supported ramp tokens from the backend.');
->>>>>>> b498bee8
   }
 }