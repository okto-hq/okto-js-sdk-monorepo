import BffClientRepository from '@/api/bff.js';
import type OktoClient from '@/core/index.js';
<<<<<<< HEAD
import type { TokenListingFilter } from '@/types/bff/tokens.js';
=======
import type { SupportedRampTokensResponse } from '@/types/index.js';
>>>>>>> 61823072

/**
 * Fetches the list of supported tokens from the backend.
 */
export async function getTokens(oc: OktoClient) {
  try {
    const response = await BffClientRepository.getSupportedTokens(oc);
    return response;
  } catch (error) {
    console.error('Error fetching supported tokens:', error);
    throw new Error('Failed to fetch supported tokens from the backend.');
  }
}

<<<<<<< HEAD
export async function getTokensForSwap(
  oc: OktoClient,
  filters: TokenListingFilter,
) {
  try {
    const response = await BffClientRepository.getTokensForSwap(oc, filters);
    return response;
  } catch (error) {
    console.error('Error fetching supported tokens for swap:', error);
    throw new Error(
      'Failed to fetch supported tokens for swap from the backend.',
    );
  }
}
=======
/**
 * Fetches a transaction token for ramp operations.
 */
export async function generateTransactionToken(oc: OktoClient): Promise<string> {
  try {
    const token = await BffClientRepository.generateTransactionToken(oc);
    return token;
  } catch (error) {
    console.error('Error generating transaction token:', error);
    throw new Error('Failed to generate transaction token.');
  }
}

/**
 * Fetches supported ramp tokens from the backend.
 * @param oc OktoClient instance
 * @param countryCode Country code to filter tokens (e.g., 'IN')
 * @param side Transaction side ('onramp' or 'offramp')
 */
export async function getSupportedRampTokens(
  oc: OktoClient,
  countryCode: string,
  side: 'onramp' | 'offramp'
): Promise<SupportedRampTokensResponse> {
  try {
    const response = await BffClientRepository.getSupportedRampTokens(oc, countryCode, side);
    return response;
  } catch (error) {
    console.error('Error fetching supported ramp tokens:', error);
    throw new Error('Failed to fetch supported ramp tokens from the backend.');
  }
}
>>>>>>> 61823072
<|MERGE_RESOLUTION|>--- conflicted
+++ resolved
@@ -1,10 +1,7 @@
 import BffClientRepository from '@/api/bff.js';
 import type OktoClient from '@/core/index.js';
-<<<<<<< HEAD
 import type { TokenListingFilter } from '@/types/bff/tokens.js';
-=======
 import type { SupportedRampTokensResponse } from '@/types/index.js';
->>>>>>> 61823072
 
 /**
  * Fetches the list of supported tokens from the backend.
@@ -19,7 +16,6 @@
   }
 }
 
-<<<<<<< HEAD
 export async function getTokensForSwap(
   oc: OktoClient,
   filters: TokenListingFilter,
@@ -34,7 +30,7 @@
     );
   }
 }
-=======
+
 /**
  * Fetches a transaction token for ramp operations.
  */
@@ -67,4 +63,3 @@
     throw new Error('Failed to fetch supported ramp tokens from the backend.');
   }
 }
->>>>>>> 61823072
