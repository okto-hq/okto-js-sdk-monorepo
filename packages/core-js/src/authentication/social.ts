--- conflicted
+++ resolved
@@ -37,26 +37,19 @@
   ): string {
     switch (provider) {
       case 'google':
-<<<<<<< HEAD
-        return this.buildGoogleAuthUrl(state, envConfig);
-=======
         return this.buildGoogleAuthUrl(state);
       case 'apple':
         return this.buildAppleAuthUrl(state);
->>>>>>> 48b0767d
+        return this.buildGoogleAuthUrl(state, envConfig);
       default:
         throw new Error(`Unsupported provider: ${provider}`);
     }
   }
 
-<<<<<<< HEAD
   private buildGoogleAuthUrl(
     state: Record<string, string>,
     envConfig: EnvConfig,
   ): string {
-=======
-  private buildGoogleAuthUrl(state: Record<string, string>): string {
->>>>>>> 48b0767d
     const nonce = uuidv4();
     return this.buildAuthUrl('google', {
       scope: 'openid email profile',
@@ -64,8 +57,6 @@
       response_type: 'id_token',
       client_id: Constants.GOOGLE_CLIENT_ID,
       nonce,
-<<<<<<< HEAD
-=======
       state: {
         ...state,
       },
@@ -81,7 +72,6 @@
       response_mode: 'form_post',
       client_id: Constants.APPLE_CLIENT_ID, // You'll need to add this to your constants
       nonce,
->>>>>>> 48b0767d
       state: {
         ...state,
       },
