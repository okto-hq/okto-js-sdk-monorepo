--- conflicted
+++ resolved
@@ -7,6 +7,7 @@
   private providers: Record<SocialAuthType, string> = {
     google: 'https://accounts.google.com/o/oauth2/v2/auth',
     apple: 'https://appleid.apple.com/auth/authorize',
+        // Add more providers like 'x': 'https://x.com/oauth/...' if needed
   };
 
   private buildAuthUrl(
@@ -38,11 +39,8 @@
     switch (provider) {
       case 'google':
         return this.buildGoogleAuthUrl(state, envConfig);
-<<<<<<< HEAD
       case 'apple':
         return this.buildAppleAuthUrl(state, envConfig);
-=======
->>>>>>> a6314ce9
       default:
         throw new Error(`Unsupported provider: ${provider}`);
     }
@@ -58,7 +56,6 @@
       redirect_uri: envConfig.authRedirectUrl,
       response_type: 'id_token',
       client_id: Constants.GOOGLE_CLIENT_ID,
-<<<<<<< HEAD
       type: 'google',
       nonce,
       state: {
@@ -78,8 +75,6 @@
       response_mode: 'fragment',
       type: 'apple',
       client_id: Constants.APPLE_CLIENT_ID,
-=======
->>>>>>> a6314ce9
       nonce,
       state: {
         ...state,
