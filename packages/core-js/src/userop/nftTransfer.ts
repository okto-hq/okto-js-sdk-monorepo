--- conflicted
+++ resolved
@@ -1,7 +1,4 @@
-<<<<<<< HEAD
 import BffClientRepository from '@/api/bff.js';
-=======
->>>>>>> 06c6ab30
 import type OktoClient from '@/core/index.js';
 import { getChains } from '@/explorer/chain.js';
 import type { Address, UserOp } from '@/types/core.js';
@@ -115,7 +112,6 @@
     ],
   );
 
-<<<<<<< HEAD
   const paymasterData = await oc.paymasterData({
     nonce: nonce,
     validUntil: new Date(Date.now() + 6 * Constants.HOURS_IN_MS),
@@ -128,9 +124,6 @@
     paymasterData: paymasterData,
     paymaster: oc.env.paymasterAddress,
   });
-=======
-  const gasPrice = await BffClientRepository.getUserOperationGasPrice(oc);
->>>>>>> 06c6ab30
 
   const userOp: UserOp = {
     sender: oc.userSWA,
