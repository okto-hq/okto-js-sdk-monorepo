--- conflicted
+++ resolved
@@ -60,8 +60,6 @@
     });
   }
 
-<<<<<<< HEAD
-=======
   if (!currentChain.caipId.toLowerCase().startsWith('aptos:')) {
     throw new BaseError(
       'NFT Collection creation is only supported on Aptos chain',
@@ -71,7 +69,6 @@
     );
   }
 
->>>>>>> 3743462f
   const nftDataEncoded = encodeAbiParameters(
     parseAbiParameters(
       '(string attributes, string symbol, string type, string description)',
