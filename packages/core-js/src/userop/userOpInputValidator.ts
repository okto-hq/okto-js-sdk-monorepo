--- conflicted
+++ resolved
@@ -76,12 +76,7 @@
       .int('Amount must be an integer')
       .min(1, 'Minimum transfer amount is 1')
       .default(1),
-<<<<<<< HEAD
-
-    nftType: z.enum(['ERC721', 'ERC1155']),
-=======
     nftType: z.string(),
->>>>>>> 06c6ab30
   })
   .strict()
   .refine((obj) => obj.nftType !== 'ERC721' || obj.amount === 1, {
