--- conflicted
+++ resolved
@@ -1,10 +1,6 @@
 {
   "name": "@okto_web3/react-sdk",
-<<<<<<< HEAD
-  "version": "0.5.2-dev.35",
-=======
-  "version": "0.5.3",
->>>>>>> f11a45bf
+  "version": "0.5.3-dev.0",
   "description": "ReactJS for Okto SDK",
   "type": "module",
   "main": "dist/index.js",
