import {
  getAccount,
  getChains,
  getNftCollections,
  getOrdersHistory,
  getPortfolio,
  getPortfolioActivity,
  getPortfolioNFT,
  getTokens,
<<<<<<< HEAD
  getTokensForSwap,
=======
  rawRead,
>>>>>>> e684cf66
} from '@okto_web3/core-js-sdk/explorer';

export {
  getAccount,
  getChains,
  getNftCollections,
  getOrdersHistory,
  getPortfolio,
  getPortfolioActivity,
  getPortfolioNFT,
  getTokens,
<<<<<<< HEAD
  getTokensForSwap,
=======
  rawRead,
>>>>>>> e684cf66
};<|MERGE_RESOLUTION|>--- conflicted
+++ resolved
@@ -7,11 +7,8 @@
   getPortfolioActivity,
   getPortfolioNFT,
   getTokens,
-<<<<<<< HEAD
   getTokensForSwap,
-=======
   rawRead,
->>>>>>> e684cf66
 } from '@okto_web3/core-js-sdk/explorer';
 
 export {
@@ -23,9 +20,6 @@
   getPortfolioActivity,
   getPortfolioNFT,
   getTokens,
-<<<<<<< HEAD
   getTokensForSwap,
-=======
   rawRead,
->>>>>>> e684cf66
 };