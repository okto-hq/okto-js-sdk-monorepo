--- conflicted
+++ resolved
@@ -7,12 +7,9 @@
   getPortfolioActivity,
   getPortfolioNFT,
   getTokens,
-<<<<<<< HEAD
   getTokensForSwap,
   getPortfolioForSwap,
-=======
   rawRead,
->>>>>>> a6314ce9
 } from '@okto_web3/core-js-sdk/explorer';
 
 export {
@@ -24,10 +21,7 @@
   getPortfolioActivity,
   getPortfolioNFT,
   getTokens,
-<<<<<<< HEAD
   getTokensForSwap,
   getPortfolioForSwap,
-=======
   rawRead,
->>>>>>> a6314ce9
 };