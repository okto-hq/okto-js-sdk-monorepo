--- conflicted
+++ resolved
@@ -9,10 +9,6 @@
   'https://sandbox-pay.okto.tech',
   'https://pay.oktostage.com',
   'https://pay.okto.tech',
-<<<<<<< HEAD
-  'https://onboarding.okto.tech',
-=======
->>>>>>> 7ec35986
 ];
 
 export const DEFAULT_WEBVIEW_URL = DEFAULT_ALLOWED_ORIGINS[0]; // THIS IS THE DEFAULT URL FOR THE WEBVIEW
