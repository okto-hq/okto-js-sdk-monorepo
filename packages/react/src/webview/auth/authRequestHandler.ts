import type { WebViewManager } from '../webViewManager.js';
import type { AppearanceOptions, WebViewRequestHandler } from '../types.js';
import type { OktoClient } from 'src/core/index.js';

type OtpProvider = 'email' | 'whatsapp';
type SocialProvider = 'google' | 'apple';

/**
 * @description
 * Handles requests from the WebView and sends appropriate responses.
 * This class is responsible for managing the communication between the WebView and the main application.
 * It processes different types of requests such as OTP requests, OTP verification, and WebView closure.
 * It also manages the WebView lifecycle.
 */
export class AuthRequestHandler {
<<<<<<< HEAD
  private webViewManager: WebViewManager;
  private oktoClient?: OktoClient;

  constructor(webViewManager: WebViewManager, oktoClient?: OktoClient) {
    this.oktoClient = oktoClient;
    this.webViewManager = webViewManager;
  }

  public handleRequest: WebViewRequestHandler = async (
    actualData: {
      data?: { [key: string]: unknown } | undefined;
    },
    style?: AppearanceOptions,
  ) => {
    console.log('Received request:', actualData);
=======
  constructor(
    private webViewManager: WebViewManager,
    private oktoClient?: OktoClient,
  ) {}

  public handleRequest: WebViewRequestHandler = async (
    actualData,
    style?: AppearanceOptions,
  ) => {
    try {
      const data = actualData?.data;
      const id = (actualData as { id?: string })?.id || 'uuid-for-webview';
      const method =
        (actualData as { method?: string })?.method || 'okto_sdk_login';
>>>>>>> 786e2f69

      if (!data || typeof data !== 'object') {
        throw new Error('Invalid request data');
      }

      const baseResponse = { id, method };

<<<<<<< HEAD
    if (actualData.data?.type === 'ui_config') {
      this.webViewManager.sendResponse(baseResponse.id, baseResponse.method, {
        type: 'ui_config',
        config: {
          ...style,
        },
      });
      return;
    }

    if (
      (actualData as { data?: { provider?: string } }).data?.provider ===
      'google'
    ) {
      try {
        const response = await this.oktoClient?.loginUsingSocial('google');
        console.log('Google login response:', response);
        if (response) {
          this.webViewManager.sendResponse(
            baseResponse.id,
            baseResponse.method,
            {
              success: true,
              message: 'Google login successful',
              token: response,
            },
          );
          this.webViewManager.triggerSuccess(`${response}`);
          console.log('Google login successful:', response);
          this.webViewManager.closeWebView({ triggerCallback: false });
          return response;
        } else {
          this.webViewManager.sendErrorResponse(
            baseResponse.id,
            baseResponse.method,
            (actualData as { data?: { [key: string]: unknown } }).data,
            `error occurred while logging in with google: ${response}`,
          );
          this.webViewManager?.triggerError?.(
            new Error(
              `error occurred while logging in with google: ${response}`,
            ),
          );
          setTimeout(() => {
            this.webViewManager.closeWebView();
          }, 1000);
          throw new Error(
            `error occurred while logging in with google: ${response}`,
          );
        }
      } catch (error) {
        console.error('Error during Google login:', error);
        this.webViewManager.sendErrorResponse(
          baseResponse.id,
          baseResponse.method,
          (actualData as { data?: { [key: string]: unknown } }).data,
          error instanceof Error ? error.message : 'Unknown error',
        );
        this.webViewManager?.triggerError?.(
          error instanceof Error ? error : new Error('Unknown error'),
        );
        setTimeout(() => {
          this.webViewManager.closeWebView();
        }, 1000);
        throw error;
=======
      if (data.type === 'ui_config') {
        return this.sendResponse(baseResponse, {
          type: 'ui_config',
          config: { ...style },
        });
>>>>>>> 786e2f69
      }

      const handlerMap: Record<string, () => Promise<unknown> | void> = {
        request_otp: () => this.handleOtp('send', data, baseResponse),
        verify_otp: () => this.handleOtp('verify', data, baseResponse),
        resend_otp: () => this.handleOtp('resend', data, baseResponse),
        paste_otp: () => this.handlePasteOtp(data, baseResponse),
        close_webview: () => this.webViewManager.closeWebView(),
      };

      if (data.provider === 'google' || data.provider === 'apple') {
        return this.handleSocialLogin(data.provider, baseResponse, data);
      }

      const type = data.type as keyof typeof handlerMap;
      const handler = handlerMap[type];
      if (handler) {
        return await handler();
      }

      console.warn(`Unhandled request type: ${data.type}`);
    } catch (error) {
      console.error('Unexpected error in handleRequest:', error);
    }
  };

  private async handleOtp(
    action: 'send' | 'verify' | 'resend',
    // eslint-disable-next-line @typescript-eslint/no-explicit-any
    data: any,
    baseResponse: { id: string; method: string },
  ) {
    if (!this.oktoClient) {
      throw new Error('OktoClient is not initialized');
    }

    const provider: OtpProvider = data.provider;
    const contact = provider === 'email' ? data.email : data.whatsapp_number;

    try {
      let response;
      switch (action) {
        case 'send': {
          response = await this.oktoClient.sendOTP(contact, provider);
          break;
        }
        case 'verify': {
          const loginMethod =
            provider === 'email'
              ? this.oktoClient.loginUsingEmail
              : this.oktoClient.loginUsingWhatsApp;
          response = await loginMethod.call(
            this.oktoClient,
            contact,
            data.otp,
            data.token,
          );
          break;
        }
        case 'resend': {
          response = await this.oktoClient.resendOTP(
            contact,
            data.token,
            provider,
          );
          break;
        }
      }

      const token =
        typeof response === 'object' && 'token' in response
          ? response.token
          : response || data.token;
      if (!token) {
        throw new Error(`Token missing in response from ${action} OTP`);
      }

      const payload = {
        provider,
        ...(provider === 'email'
          ? { email: contact }
          : { whatsapp_number: contact }),
        token,
        ...(action === 'verify' && { message: 'Login successful' }),
      };

      this.sendResponse(baseResponse, payload);

      if (action === 'verify') {
        this.webViewManager.triggerSuccess(String(response));
        setTimeout(
          () => this.webViewManager.closeWebView({ triggerCallback: false }),
          1000,
        );
        return response;
      }
    } catch (error) {
      this.sendError(baseResponse, data, error, `OTP ${action} failed`);
    }
  }

  private async handlePasteOtp(
    // eslint-disable-next-line @typescript-eslint/no-explicit-any
    data: any,
    baseResponse: { id: string; method: string },
  ) {
    try {
      const clipboardText = await navigator.clipboard.readText();
      if (!clipboardText) throw new Error('No OTP found on clipboard');

      const payload = {
        provider: data.provider,
        type: 'paste_otp',
        message: clipboardText,
      };

      this.sendResponse(baseResponse, payload);
    } catch (error) {
      this.sendError(baseResponse, data, error, 'Paste OTP failed');
    }
  }

  private async handleSocialLogin(
    provider: SocialProvider,
    baseResponse: { id: string; method: string },
    data?: { [key: string]: unknown },
  ) {
    try {
      const response = await this.oktoClient?.loginUsingSocial(provider);
      if (!response) throw new Error(`${provider} login failed`);

      this.sendResponse(baseResponse, {
        success: true,
        message: `${provider} login successful`,
        token: response,
      });

      this.webViewManager.triggerSuccess(String(response));
      setTimeout(
        () => this.webViewManager.closeWebView({ triggerCallback: false }),
        1000,
      );
      return response;
    } catch (error) {
      this.sendError(baseResponse, data, error, `${provider} login failed`);
      setTimeout(() => this.webViewManager.closeWebView(), 1000);
    }
  }

  private sendResponse(
    base: { id: string; method: string },
    payload: Record<string, unknown>,
  ) {
    this.webViewManager.sendResponse(base.id, base.method, payload);
  }

  private sendError(
    base: { id: string; method: string },
    data: unknown,
    error: unknown,
    fallbackMessage = 'Unknown error',
  ) {
    const message = error instanceof Error ? error.message : fallbackMessage;
    console.error('Handler error:', message);
    this.webViewManager.sendErrorResponse(base.id, base.method, data, message);
    this.webViewManager?.triggerError?.(
      error instanceof Error ? error : new Error(message),
    );
  }
}<|MERGE_RESOLUTION|>--- conflicted
+++ resolved
@@ -13,23 +13,6 @@
  * It also manages the WebView lifecycle.
  */
 export class AuthRequestHandler {
-<<<<<<< HEAD
-  private webViewManager: WebViewManager;
-  private oktoClient?: OktoClient;
-
-  constructor(webViewManager: WebViewManager, oktoClient?: OktoClient) {
-    this.oktoClient = oktoClient;
-    this.webViewManager = webViewManager;
-  }
-
-  public handleRequest: WebViewRequestHandler = async (
-    actualData: {
-      data?: { [key: string]: unknown } | undefined;
-    },
-    style?: AppearanceOptions,
-  ) => {
-    console.log('Received request:', actualData);
-=======
   constructor(
     private webViewManager: WebViewManager,
     private oktoClient?: OktoClient,
@@ -44,7 +27,6 @@
       const id = (actualData as { id?: string })?.id || 'uuid-for-webview';
       const method =
         (actualData as { method?: string })?.method || 'okto_sdk_login';
->>>>>>> 786e2f69
 
       if (!data || typeof data !== 'object') {
         throw new Error('Invalid request data');
@@ -52,79 +34,11 @@
 
       const baseResponse = { id, method };
 
-<<<<<<< HEAD
-    if (actualData.data?.type === 'ui_config') {
-      this.webViewManager.sendResponse(baseResponse.id, baseResponse.method, {
-        type: 'ui_config',
-        config: {
-          ...style,
-        },
-      });
-      return;
-    }
-
-    if (
-      (actualData as { data?: { provider?: string } }).data?.provider ===
-      'google'
-    ) {
-      try {
-        const response = await this.oktoClient?.loginUsingSocial('google');
-        console.log('Google login response:', response);
-        if (response) {
-          this.webViewManager.sendResponse(
-            baseResponse.id,
-            baseResponse.method,
-            {
-              success: true,
-              message: 'Google login successful',
-              token: response,
-            },
-          );
-          this.webViewManager.triggerSuccess(`${response}`);
-          console.log('Google login successful:', response);
-          this.webViewManager.closeWebView({ triggerCallback: false });
-          return response;
-        } else {
-          this.webViewManager.sendErrorResponse(
-            baseResponse.id,
-            baseResponse.method,
-            (actualData as { data?: { [key: string]: unknown } }).data,
-            `error occurred while logging in with google: ${response}`,
-          );
-          this.webViewManager?.triggerError?.(
-            new Error(
-              `error occurred while logging in with google: ${response}`,
-            ),
-          );
-          setTimeout(() => {
-            this.webViewManager.closeWebView();
-          }, 1000);
-          throw new Error(
-            `error occurred while logging in with google: ${response}`,
-          );
-        }
-      } catch (error) {
-        console.error('Error during Google login:', error);
-        this.webViewManager.sendErrorResponse(
-          baseResponse.id,
-          baseResponse.method,
-          (actualData as { data?: { [key: string]: unknown } }).data,
-          error instanceof Error ? error.message : 'Unknown error',
-        );
-        this.webViewManager?.triggerError?.(
-          error instanceof Error ? error : new Error('Unknown error'),
-        );
-        setTimeout(() => {
-          this.webViewManager.closeWebView();
-        }, 1000);
-        throw error;
-=======
       if (data.type === 'ui_config') {
         return this.sendResponse(baseResponse, {
           type: 'ui_config',
           config: { ...style },
         });
->>>>>>> 786e2f69
       }
 
       const handlerMap: Record<string, () => Promise<unknown> | void> = {
