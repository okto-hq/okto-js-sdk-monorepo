import type { WebViewManager } from '../webViewManager.js';
import type { AppearanceOptions, WebViewRequestHandler } from '../types.js';
import type { OktoClient } from 'src/core/index.js';

/**
 * @description
 * Handles requests from the WebView and sends appropriate responses.
 * This class is responsible for managing the communication between the WebView and the main application.
 * It processes different types of requests such as OTP requests, OTP verification, and WebView closure.
 * It also manages the WebView lifecycle.
 */
export class AuthRequestHandler {
  private webViewManager: WebViewManager;
  private oktoClient?: OktoClient;

  constructor(webViewManager: WebViewManager, oktoClient?: OktoClient) {
    this.oktoClient = oktoClient;
    this.webViewManager = webViewManager;
  }

  public handleRequest: WebViewRequestHandler = async (
    actualData: {
      data?: { [key: string]: unknown } | undefined;
    },
    style?: AppearanceOptions,
  ) => {
<<<<<<< HEAD
    console.log('Received request:', actualData);

=======
>>>>>>> 7ec35986
    if (typeof actualData !== 'object' || actualData === null) {
      throw new Error('Invalid request data');
    }

    const baseResponse = {
      id: (actualData as { id?: string }).id || 'uuid-for-webview',
      method: (actualData as { method?: string }).method || 'okto_sdk_login',
    };

    if (actualData.data?.type === 'ui_config') {
      this.webViewManager.sendResponse(baseResponse.id, baseResponse.method, {
        type: 'ui_config',
        config: {
          ...style,
        },
      });
      return;
    }

    if (
      (actualData as { data?: { provider?: string } }).data?.provider ===
      'google'
    ) {
      try {
        const response = await this.oktoClient?.loginUsingSocial('google');
        if (response) {
          this.webViewManager.sendResponse(
            baseResponse.id,
            baseResponse.method,
            {
              success: true,
              message: 'Google login successful',
              token: response,
            },
          );
          this.webViewManager.triggerSuccess(`${response}`);
          this.webViewManager.closeWebView({ triggerCallback: false });
          return response;
        } else {
          this.webViewManager.sendErrorResponse(
            baseResponse.id,
            baseResponse.method,
            (actualData as { data?: { [key: string]: unknown } }).data,
            `error occurred while logging in with google: ${response}`,
          );
          this.webViewManager?.triggerError?.(
            new Error(
              `error occurred while logging in with google: ${response}`,
            ),
          );
          setTimeout(() => {
            this.webViewManager.closeWebView();
          }, 1000);
          throw new Error(
            `error occurred while logging in with google: ${response}`,
          );
        }
      } catch (error) {
        console.error('Error during Google login:', error);
        this.webViewManager.sendErrorResponse(
          baseResponse.id,
          baseResponse.method,
          (actualData as { data?: { [key: string]: unknown } }).data,
          error instanceof Error ? error.message : 'Unknown error',
        );
        this.webViewManager?.triggerError?.(
          error instanceof Error ? error : new Error('Unknown error'),
        );
        setTimeout(() => {
          this.webViewManager.closeWebView();
        }, 1000);
        throw error;
      }
    }

    switch (actualData.data?.type) {
      case 'request_otp':
        this.handleSendOtp(
          actualData.data.provider == 'email'
            ? (actualData.data.email as string)
            : (actualData.data.whatsapp_number as string),
          actualData.data.provider as 'email' | 'whatsapp',
          baseResponse,
          actualData.data,
        );
        break;

      case 'verify_otp': {
        const response = await this.handleVerifyOtp(
          actualData.data.provider == 'email'
            ? (actualData.data.email as string)
            : (actualData.data.whatsapp_number as string),
          actualData.data.otp as string,
          actualData.data.provider as 'email' | 'whatsapp',
          actualData.data.token as string,
          baseResponse,
          actualData.data,
        );
        this.webViewManager.triggerSuccess(`${response}`);
        return response;
      }

      case 'resend_otp':
        this.handleResendOtp(
          actualData.data.provider == 'email'
            ? (actualData.data.email as string)
            : (actualData.data.whatsapp_number as string),
          actualData.data.provider as 'email' | 'whatsapp',
          actualData.data.token as string,
          baseResponse,
          actualData.data,
        );
        break;
      case 'paste_otp':
        this.handlePasteOtp(
          actualData.data.provider as 'email' | 'whatsapp',
          actualData.data.otp as string,
          baseResponse,
          actualData.data,
        );
        break;
      case 'close_webview':
        this.webViewManager.closeWebView();
        break;

      default:
        console.warn(
          'Unhandled request type:',
          actualData.data?.type ?? 'undefined',
        );
    }
  };

  private async handleSendOtp(
    contact: string,
    provider: 'email' | 'whatsapp',
    baseResponse: { id: string; method: string },
    data: unknown,
  ) {
    try {
      if (!this.oktoClient) {
        throw new Error('OktoClient is not initialized');
      }
      const response = await this.oktoClient.sendOTP(contact, provider);
      const payload =
        provider == 'email'
          ? { provider: provider, email: contact, token: response?.token }
          : {
              provider: provider,
              whatsapp_number: contact,
              token: response?.token,
            };
      if (response?.token) {
        this.webViewManager.sendResponse(
          baseResponse.id,
          baseResponse.method,
          payload,
        );
      } else {
        console.warn('Token not found in response:', response);
        this.webViewManager.sendErrorResponse(
          baseResponse.id,
          baseResponse.method,
          data,
          'Failed to send OTP: Token missing in response',
        );
        this.webViewManager?.triggerError?.(
          new Error('Failed to send OTP: Token missing in response'),
        );
      }
    } catch (error) {
      console.error('Error while sending OTP:', error);
      this.webViewManager.sendErrorResponse(
        baseResponse.id,
        baseResponse.method,
        data,
        error as string,
      );
      if (error instanceof Error) {
        this.webViewManager?.triggerError?.(error);
      } else {
        this.webViewManager?.triggerError?.(new Error('Unknown error'));
      }
    }
  }

  private async handleVerifyOtp(
    contact: string,
    otp: string,
    provider: 'email' | 'whatsapp',
    token: string,
    baseResponse: { id: string; method: string },
    data: unknown,
  ) {
    try {
      if (!this.oktoClient) {
        throw new Error('OktoClient is not initialized');
      }

      const loginMethod =
        provider === 'email'
          ? this.oktoClient.loginUsingEmail
          : this.oktoClient.loginUsingWhatsApp;

      const response = await loginMethod.call(
        this.oktoClient,
        contact,
        otp,
        token,
      );

      if (response) {
        const payload =
          provider === 'email'
            ? { provider, email: contact, token, message: 'Login successful' }
            : {
                provider,
                whatsapp_number: contact,
                token,
                message: 'Login successful',
              };

        this.webViewManager.sendResponse(
          baseResponse.id,
          baseResponse.method,
          payload,
        );

        setTimeout(() => {
          this.webViewManager.closeWebView({ triggerCallback: false });
        }, 1000);

        return response;
      } else {
        throw new Error(response || 'Login failed');
      }
    } catch (error) {
      console.error('Error during OTP verification:', error);
      this.webViewManager.sendErrorResponse(
        baseResponse.id,
        baseResponse.method,
        data,
        error instanceof Error ? error.message : 'Unknown error',
      );
      if (error instanceof Error) {
        this.webViewManager?.triggerError?.(error);
      } else {
        console.error('Unknown error type:', error);
      }
    }
  }

  private async handleResendOtp(
    contact: string,
    provider: 'email' | 'whatsapp',
    token: string,
    baseResponse: { id: string; method: string },
    data: unknown,
  ) {
    try {
      if (!this.oktoClient) {
        throw new Error('OktoClient is not initialized');
      }

      const response = await this.oktoClient.resendOTP(
        contact,
        token,
        provider,
      );

      const payload =
        provider === 'email'
          ? { provider, email: contact, token: response?.token }
          : {
              provider,
              whatsapp_number: contact,
              token: response?.token,
            };

      if (response?.token) {
        this.webViewManager.sendResponse(
          baseResponse.id,
          baseResponse.method,
          payload,
        );
      } else {
        console.warn('Token not found in response:', response);
        this.webViewManager.sendErrorResponse(
          baseResponse.id,
          baseResponse.method,
          data,
          'Failed to resend OTP: Token missing in response',
        );
        this.webViewManager?.triggerError?.(
          new Error('Failed to resend OTP: Token missing in response'),
        );
      }
    } catch (error) {
      console.error('Error while resending OTP:', error);

      this.webViewManager.sendErrorResponse(
        baseResponse.id,
        baseResponse.method,
        data,
        error instanceof Error ? error.message : 'Unknown error',
      );
      if (error instanceof Error) {
        this.webViewManager?.triggerError?.(error);
      } else {
        console.error('Unknown error type:', error);
      }
    }
  }

  private async handlePasteOtp(
    provider: 'email' | 'whatsapp',
    otp: string,
    baseResponse: { id: string; method: string },
    data: unknown,
  ) {
    try {
      const clipboardText = await navigator.clipboard.readText();
      if (!clipboardText) {
        throw new Error('No OTP found on clipboard');
      }

      const payload = {
        provider: provider,
        type: 'paste_otp',
        message: clipboardText,
      };

      this.webViewManager.sendResponse(
        baseResponse.id,
        baseResponse.method,
        payload,
      );
    } catch (error) {
      console.error('Error while fetching OTP from clipboard:', error);

      this.webViewManager.sendErrorResponse(
        baseResponse.id,
        baseResponse.method,
        data,
        error instanceof Error ? error.message : 'Unknown error',
      );
      if (error instanceof Error) {
        this.webViewManager?.triggerError?.(error);
      } else {
        this.webViewManager?.triggerError?.(new Error('Unknown error'));
      }
    }
  }
}<|MERGE_RESOLUTION|>--- conflicted
+++ resolved
@@ -24,11 +24,8 @@
     },
     style?: AppearanceOptions,
   ) => {
-<<<<<<< HEAD
     console.log('Received request:', actualData);
 
-=======
->>>>>>> 7ec35986
     if (typeof actualData !== 'object' || actualData === null) {
       throw new Error('Invalid request data');
     }
