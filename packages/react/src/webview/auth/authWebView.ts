--- conflicted
+++ resolved
@@ -27,10 +27,7 @@
 
   public open(
     options: WebViewOptions = {},
-<<<<<<< HEAD
-=======
     style?: AppearanceOptions,
->>>>>>> 8ae39914
   ): Promise<string | { message: string; data?: string }> {
     return new Promise((resolve, reject) => {
       const { onSuccess, onError, onClose } = options;
@@ -89,15 +86,10 @@
                 : rawData.eventData
               : rawData;
 
-<<<<<<< HEAD
-          const response =
-            await this.authRequestHandler.handleRequest(actualData);
-=======
           const response = await this.authRequestHandler.handleRequest(
             actualData,
             style,
           );
->>>>>>> 8ae39914
           if (response && typeof response === 'string') {
             this.webViewManager.triggerSuccess(response);
             handleSuccess(response);
