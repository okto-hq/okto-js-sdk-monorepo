--- conflicted
+++ resolved
@@ -19,10 +19,7 @@
 import { AuthRequestHandler } from 'src/webview/auth/authRequestHandler.js';
 import { OktoAuthWebView } from 'src/webview/auth/authWebView.js';
 import type {
-<<<<<<< HEAD
-=======
   AppearanceOptions,
->>>>>>> 8ae39914
   WebViewOptions,
   WebViewResponseOptions,
 } from 'src/webview/types.js';
@@ -55,10 +52,6 @@
     this.authWebView = new OktoAuthWebView(this.webViewManager, authHandler);
   }
 
-<<<<<<< HEAD
-  public authenticateWithWebView(
-    options: WebViewResponseOptions = {},
-=======
   /**
    * Opens the authentication page in a webview and handles the response.
    * @param options - Options for customizing the webview behavior -- onSuccess, onError and onClose.
@@ -132,7 +125,6 @@
   public authenticateWithWebView(
     options: WebViewResponseOptions = {},
     style?: AppearanceOptions,
->>>>>>> 8ae39914
   ): Promise<string | { message: string }> {
     if (!this.authWebView) {
       throw new Error('AuthWebView is not initialized.');
@@ -144,20 +136,6 @@
       );
     }
     const authUrl = this.getAuthPageUrl();
-<<<<<<< HEAD
-    return this.authWebView.open({
-      url: authUrl,
-      onSuccess(data) {
-        options.onSuccess?.(data);
-      },
-      onClose() {
-        options.onClose?.();
-      },
-      onError(error) {
-        options.onError?.(error);
-      },
-    });
-=======
     return this.authWebView.open(
       {
         url: authUrl,
@@ -173,7 +151,6 @@
       },
       style,
     );
->>>>>>> 8ae39914
   }
 
   private getAuthPageUrl(): string {
